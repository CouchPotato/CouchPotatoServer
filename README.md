--- conflicted
+++ resolved
@@ -53,24 +53,11 @@
 
 FreeBSD:
 
-<<<<<<< HEAD
-* Update your ports tree `sudo portsnap fetch update`
-* Install Python 2.6+ [lang/python](http://www.freshports.org/lang/python) with `cd /usr/ports/lang/python; sudo make install clean`
-* Install port [databases/py-sqlite3](http://www.freshports.org/databases/py-sqlite3) with `cd /usr/ports/databases/py-sqlite3; sudo make install clean`
-* Add a symlink to 'python2' `sudo ln -s /usr/local/bin/python /usr/local/bin/python2`
-* Install port [ftp/libcurl](http://www.freshports.org/ftp/libcurl) with `cd /usr/ports/ftp/fpc-libcurl; sudo make install clean`
-* Install port [ftp/curl](http://www.freshports.org/ftp/bcurl), deselect 'Asynchronous DNS resolution via c-ares' when prompted as part of config `cd /usr/ports/ftp/fpc-libcurl; sudo make install clean`
-* Install port [textproc/docbook-xml-450](http://www.freshports.org/textproc/docbook-xml-450) with `cd /usr/ports/textproc/docbook-xml-450; sudo make install clean`
-* Install port [GIT](http://git-scm.com/) with `cd /usr/ports/devel/git; sudo make install clean`
-* Install [LXML](http://lxml.de/installation.html) for better/faster website scraping 
-* 'cd' to the folder of your choosing.
-=======
 * Become root with `su`
 * Update your repo catalog `pkg update`
 * Install required tools `pkg install python py27-sqlite3 fpc-libcurl docbook-xml git-lite`
 * For default install location and running as root `cd /usr/local`
 * If running as root, expects python here `ln -s /usr/local/bin/python /usr/bin/python`
->>>>>>> 0061e6fe
 * Run `git clone https://github.com/RuudBurger/CouchPotatoServer.git`
 * Copy the startup script `cp CouchPotatoServer/init/freebsd /usr/local/etc/rc.d/couchpotato`
 * Make startup script executable `chmod 555 /usr/local/etc/rc.d/couchpotato`
