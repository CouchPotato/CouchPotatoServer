import json
import os
import time
import traceback

from CodernityDB.database import RecordNotFound
from CodernityDB.index import IndexException, IndexNotFoundException, IndexConflict
from couchpotato import CPLog
from couchpotato.api import addApiView
from couchpotato.core.event import addEvent, fireEvent, fireEventAsync
from couchpotato.core.helpers.encoding import toUnicode, sp
from couchpotato.core.helpers.variable import getImdb, tryInt


log = CPLog(__name__)


class Database(object):

    indexes = None
    db = None

    def __init__(self):

        self.indexes = {}

        addApiView('database.list_documents', self.listDocuments)
        addApiView('database.reindex', self.reindex)
        addApiView('database.compact', self.compact)
        addApiView('database.document.update', self.updateDocument)
        addApiView('database.document.delete', self.deleteDocument)

        addEvent('database.setup.after', self.startup_compact)
        addEvent('database.setup_index', self.setupIndex)

        addEvent('app.migrate', self.migrate)
        addEvent('app.after_shutdown', self.close)

    def getDB(self):

        if not self.db:
            from couchpotato import get_db
            self.db = get_db()

        return self.db

    def close(self, **kwargs):
        self.getDB().close()

    def setupIndex(self, index_name, klass):

        self.indexes[index_name] = klass

        db = self.getDB()

        # Category index
        index_instance = klass(db.path, index_name)
        try:

            # Make sure store and bucket don't exist
            exists = []
            for x in ['buck', 'stor']:
                full_path = os.path.join(db.path, '%s_%s' % (index_name, x))
                if os.path.exists(full_path):
                    exists.append(full_path)

            if index_name not in db.indexes_names:

                # Remove existing buckets if index isn't there
                for x in exists:
                    os.unlink(x)

                # Add index (will restore buckets)
                db.add_index(index_instance)
                db.reindex_index(index_name)
            else:
                # Previous info
                previous = db.indexes_names[index_name]
                previous_version = previous._version
                current_version = klass._version

                # Only edit index if versions are different
                if previous_version < current_version:
                    log.debug('Index "%s" already exists, updating and reindexing', index_name)
                    db.destroy_index(previous)
                    db.add_index(index_instance)
                    db.reindex_index(index_name)

        except:
            log.error('Failed adding index %s: %s', (index_name, traceback.format_exc()))

    def deleteDocument(self, **kwargs):

        db = self.getDB()

        try:

            document_id = kwargs.get('_request').get_argument('id')
            document = db.get('id', document_id)
            db.delete(document)

            return {
                'success': True
            }
        except:
            return {
                'success': False,
                'error': traceback.format_exc()
            }

    def updateDocument(self, **kwargs):

        db = self.getDB()

        try:

            document = json.loads(kwargs.get('_request').get_argument('document'))
            d = db.update(document)
            document.update(d)

            return {
                'success': True,
                'document': document
            }
        except:
            return {
                'success': False,
                'error': traceback.format_exc()
            }

    def listDocuments(self, **kwargs):
        db = self.getDB()

        results = {
            'unknown': []
        }

        for document in db.all('id'):
            key = document.get('_t', 'unknown')

            if kwargs.get('show') and key != kwargs.get('show'):
                continue

            if not results.get(key):
                results[key] = []
            results[key].append(document)

        return results

    def reindex(self, **kwargs):

        success = True
        try:
            db = self.getDB()
            db.reindex()
        except:
            log.error('Failed index: %s', traceback.format_exc())
            success = False

        return {
            'success': success
        }

    def compact(self, try_repair = True, **kwargs):

        success = False
        db = self.getDB()

        # Removing left over compact files
        db_path = sp(db.path)
        for f in os.listdir(sp(db.path)):
            for x in ['_compact_buck', '_compact_stor']:
                if f[-len(x):] == x:
                    os.unlink(os.path.join(db_path, f))

        try:
            start = time.time()
            size = float(db.get_db_details().get('size', 0))
            log.debug('Compacting database, current size: %sMB', round(size/1048576, 2))

            db.compact()
            new_size = float(db.get_db_details().get('size', 0))
            log.debug('Done compacting database in %ss, new size: %sMB, saved: %sMB', (round(time.time()-start, 2), round(new_size/1048576, 2), round((size-new_size)/1048576, 2)))
            success = True
        except (IndexException, AttributeError):
            if try_repair:
                log.error('Something wrong with indexes, trying repair')

                # Remove all indexes
                old_indexes = self.indexes.keys()
                for index_name in old_indexes:
                    try:
                        db.destroy_index(index_name)
                    except IndexNotFoundException:
                        pass
                    except:
                        log.error('Failed removing old index %s', index_name)

                # Add them again
                for index_name in self.indexes:
                    klass = self.indexes[index_name]

                    # Category index
                    index_instance = klass(db.path, index_name)
                    try:
                        db.add_index(index_instance)
                        db.reindex_index(index_name)
                    except IndexConflict:
                        pass
                    except:
                        log.error('Failed adding index %s', index_name)
                        raise

                self.compact(try_repair = False)
            else:
                log.error('Failed compact: %s', traceback.format_exc())

        except:
            log.error('Failed compact: %s', traceback.format_exc())

        return {
            'success': success
        }

    # Compact on start
    def startup_compact(self):
        from couchpotato import Env

        db = self.getDB()

        # Try fix for migration failures on desktop
        if Env.get('desktop'):
            try:
                list(db.all('profile', with_doc = True))
            except RecordNotFound:

                failed_location = '%s_failed' % db.path
                old_db = os.path.join(Env.get('data_dir'), 'couchpotato.db.old')

                if not os.path.isdir(failed_location) and os.path.isfile(old_db):
<<<<<<< HEAD
=======
                    log.error('Corrupt database, trying migrate again')
>>>>>>> e3414fe9
                    db.close()

                    # Rename database folder
                    os.rename(db.path, '%s_failed' % db.path)

                    # Rename .old database to try another migrate
                    os.rename(old_db, old_db[:-4])

                    fireEventAsync('app.restart')
                else:
                    log.error('Migration failed and couldn\'t recover database. Please report on GitHub, with this message.')
                    db.reindex()

                return

        # Check size and compact if needed
        size = db.get_db_details().get('size')
        prop_name = 'last_db_compact'
        last_check = int(Env.prop(prop_name, default = 0))

        if size > 26214400 and last_check < time.time()-604800: # 25MB / 7 days
            self.compact()
            Env.prop(prop_name, value = int(time.time()))

    def migrate(self):

        from couchpotato import Env
        old_db = os.path.join(Env.get('data_dir'), 'couchpotato.db')
        if not os.path.isfile(old_db): return

        log.info('=' * 30)
        log.info('Migrating database, hold on..')
        time.sleep(1)

        if os.path.isfile(old_db):

            migrate_start = time.time()

            import sqlite3
            conn = sqlite3.connect(old_db)

            migrate_list = {
                'category': ['id', 'label', 'order', 'required', 'preferred', 'ignored', 'destination'],
                'profile': ['id', 'label', 'order', 'core', 'hide'],
                'profiletype': ['id', 'order', 'finish', 'wait_for', 'quality_id', 'profile_id'],
                'quality': ['id', 'identifier', 'order', 'size_min', 'size_max'],
                'movie': ['id', 'last_edit', 'library_id', 'status_id', 'profile_id', 'category_id'],
                'library': ['id', 'identifier', 'info'],
                'librarytitle': ['id', 'title', 'default', 'libraries_id'],
                'library_files__file_library': ['library_id', 'file_id'],
                'release': ['id', 'identifier', 'movie_id', 'status_id', 'quality_id', 'last_edit'],
                'releaseinfo': ['id', 'identifier', 'value', 'release_id'],
                'release_files__file_release': ['release_id', 'file_id'],
                'status': ['id', 'identifier'],
                'properties': ['id', 'identifier', 'value'],
                'file': ['id', 'path', 'type_id'],
                'filetype': ['identifier', 'id']
            }

            migrate_data = {}

            c = conn.cursor()

            for ml in migrate_list:
                migrate_data[ml] = {}
                rows = migrate_list[ml]

                try:
                    c.execute('SELECT %s FROM `%s`' % ('`' + '`,`'.join(rows) + '`', ml))
                except:
                    # ignore faulty destination_id database
                    if ml == 'category':
                        migrate_data[ml] = {}
                    else:
                        raise

                for p in c.fetchall():
                    columns = {}
                    for row in migrate_list[ml]:
                        columns[row] = p[rows.index(row)]

                    if not migrate_data[ml].get(p[0]):
                        migrate_data[ml][p[0]] = columns
                    else:
                        if not isinstance(migrate_data[ml][p[0]], list):
                            migrate_data[ml][p[0]] = [migrate_data[ml][p[0]]]
                        migrate_data[ml][p[0]].append(columns)

            conn.close()

            log.info('Getting data took %s', time.time() - migrate_start)

            db = self.getDB()
            if not db.opened:
                return

            # Use properties
            properties = migrate_data['properties']
            log.info('Importing %s properties', len(properties))
            for x in properties:
                property = properties[x]
                Env.prop(property.get('identifier'), property.get('value'))

            # Categories
            categories = migrate_data.get('category', [])
            log.info('Importing %s categories', len(categories))
            category_link = {}
            for x in categories:
                c = categories[x]

                new_c = db.insert({
                    '_t': 'category',
                    'order': c.get('order', 999),
                    'label': toUnicode(c.get('label', '')),
                    'ignored': toUnicode(c.get('ignored', '')),
                    'preferred': toUnicode(c.get('preferred', '')),
                    'required': toUnicode(c.get('required', '')),
                    'destination': toUnicode(c.get('destination', '')),
                })

                category_link[x] = new_c.get('_id')

            # Profiles
            log.info('Importing profiles')
            new_profiles = db.all('profile', with_doc = True)
            new_profiles_by_label = {}
            for x in new_profiles:

                # Remove default non core profiles
                if not x['doc'].get('core'):
                    db.delete(x['doc'])
                else:
                    new_profiles_by_label[x['doc']['label']] = x['_id']

            profiles = migrate_data['profile']
            profile_link = {}
            for x in profiles:
                p = profiles[x]

                exists = new_profiles_by_label.get(p.get('label'))

                # Update existing with order only
                if exists and p.get('core'):
                    profile = db.get('id', exists)
                    profile['order'] = tryInt(p.get('order'))
                    profile['hide'] = p.get('hide') in [1, True, 'true', 'True']
                    db.update(profile)

                    profile_link[x] = profile.get('_id')
                else:

                    new_profile = {
                        '_t': 'profile',
                        'label': p.get('label'),
                        'order': int(p.get('order', 999)),
                        'core': p.get('core', False),
                        'qualities': [],
                        'wait_for': [],
                        'finish': []
                    }

                    types = migrate_data['profiletype']
                    for profile_type in types:
                        p_type = types[profile_type]
                        if types[profile_type]['profile_id'] == p['id']:
                            if p_type['quality_id']:
                                new_profile['finish'].append(p_type['finish'])
                                new_profile['wait_for'].append(p_type['wait_for'])
                                new_profile['qualities'].append(migrate_data['quality'][p_type['quality_id']]['identifier'])

                    if len(new_profile['qualities']) > 0:
                        new_profile.update(db.insert(new_profile))
                        profile_link[x] = new_profile.get('_id')
                    else:
                        log.error('Corrupt profile list for "%s", using default.', p.get('label'))

            # Qualities
            log.info('Importing quality sizes')
            new_qualities = db.all('quality', with_doc = True)
            new_qualities_by_identifier = {}
            for x in new_qualities:
                new_qualities_by_identifier[x['doc']['identifier']] = x['_id']

            qualities = migrate_data['quality']
            quality_link = {}
            for x in qualities:
                q = qualities[x]
                q_id = new_qualities_by_identifier[q.get('identifier')]

                quality = db.get('id', q_id)
                quality['order'] = q.get('order')
                quality['size_min'] = tryInt(q.get('size_min'))
                quality['size_max'] = tryInt(q.get('size_max'))
                db.update(quality)

                quality_link[x] = quality

            # Titles
            titles = migrate_data['librarytitle']
            titles_by_library = {}
            for x in titles:
                title = titles[x]
                if title.get('default'):
                    titles_by_library[title.get('libraries_id')] = title.get('title')

            # Releases
            releaseinfos = migrate_data['releaseinfo']
            for x in releaseinfos:
                info = releaseinfos[x]

                # Skip if release doesn't exist for this info
                if not migrate_data['release'].get(info.get('release_id')):
                    continue

                if not migrate_data['release'][info.get('release_id')].get('info'):
                    migrate_data['release'][info.get('release_id')]['info'] = {}

                migrate_data['release'][info.get('release_id')]['info'][info.get('identifier')] = info.get('value')

            releases = migrate_data['release']
            releases_by_media = {}
            for x in releases:
                release = releases[x]
                if not releases_by_media.get(release.get('movie_id')):
                    releases_by_media[release.get('movie_id')] = []

                releases_by_media[release.get('movie_id')].append(release)

            # Type ids
            types = migrate_data['filetype']
            type_by_id = {}
            for t in types:
                type = types[t]
                type_by_id[type.get('id')] = type

            # Media
            log.info('Importing %s media items', len(migrate_data['movie']))
            statuses = migrate_data['status']
            libraries = migrate_data['library']
            library_files = migrate_data['library_files__file_library']
            releases_files = migrate_data['release_files__file_release']
            all_files = migrate_data['file']
            poster_type = migrate_data['filetype']['poster']
            medias = migrate_data['movie']
            for x in medias:
                m = medias[x]

                status = statuses.get(m['status_id']).get('identifier')
                l = libraries.get(m['library_id'])

                # Only migrate wanted movies, Skip if no identifier present
                if not l or not getImdb(l.get('identifier')): continue

                profile_id = profile_link.get(m['profile_id'])
                category_id = category_link.get(m['category_id'])
                title = titles_by_library.get(m['library_id'])
                releases = releases_by_media.get(x, [])
                info = json.loads(l.get('info', ''))

                files = library_files.get(m['library_id'], [])
                if not isinstance(files, list):
                    files = [files]

                added_media = fireEvent('movie.add', {
                    'info': info,
                    'identifier': l.get('identifier'),
                    'profile_id': profile_id,
                    'category_id': category_id,
                    'title': title
                }, force_readd = False, search_after = False, update_after = False, notify_after = False, status = status, single = True)

                if not added_media:
                    log.error('Failed adding media %s: %s', (l.get('identifier'), info))
                    continue

                added_media['files'] = added_media.get('files', {})
                for f in files:
                    ffile = all_files[f.get('file_id')]

                    # Only migrate posters
                    if ffile.get('type_id') == poster_type.get('id'):
                        if ffile.get('path') not in added_media['files'].get('image_poster', []) and os.path.isfile(ffile.get('path')):
                            added_media['files']['image_poster'] = [ffile.get('path')]
                            break

                if 'image_poster' in added_media['files']:
                    db.update(added_media)

                for rel in releases:

                    empty_info = False
                    if not rel.get('info'):
                        empty_info = True
                        rel['info'] = {}

                    quality = quality_link.get(rel.get('quality_id'))
                    if not quality:
                        continue

                    release_status = statuses.get(rel.get('status_id')).get('identifier')

                    if rel['info'].get('download_id'):
                        status_support = rel['info'].get('download_status_support', False) in [True, 'true', 'True']
                        rel['info']['download_info'] = {
                            'id': rel['info'].get('download_id'),
                            'downloader': rel['info'].get('download_downloader'),
                            'status_support': status_support,
                        }

                    # Add status to keys
                    rel['info']['status'] = release_status
                    if not empty_info:
                        fireEvent('release.create_from_search', [rel['info']], added_media, quality, single = True)
                    else:
                        release = {
                            '_t': 'release',
                            'identifier': rel.get('identifier'),
                            'media_id': added_media.get('_id'),
                            'quality': quality.get('identifier'),
                            'status': release_status,
                            'last_edit': int(time.time()),
                            'files': {}
                        }

                        # Add downloader info if provided
                        try:
                            release['download_info'] = rel['info']['download_info']
                            del rel['download_info']
                        except:
                            pass

                        # Add files
                        release_files = releases_files.get(rel.get('id'), [])
                        if not isinstance(release_files, list):
                            release_files = [release_files]

                        if len(release_files) == 0:
                            continue

                        for f in release_files:
                            rfile = all_files[f.get('file_id')]
                            file_type = type_by_id.get(rfile.get('type_id')).get('identifier')

                            if not release['files'].get(file_type):
                                release['files'][file_type] = []

                            release['files'][file_type].append(rfile.get('path'))

                        try:
                            rls = db.get('release_identifier', rel.get('identifier'), with_doc = True)['doc']
                            rls.update(release)
                            db.update(rls)
                        except:
                            db.insert(release)

            log.info('Total migration took %s', time.time() - migrate_start)
            log.info('=' * 30)

            # rename old database
            log.info('Renaming old database to %s ', old_db + '.old')
            os.rename(old_db, old_db + '.old')

            if os.path.isfile(old_db + '-wal'):
                os.rename(old_db + '-wal', old_db + '-wal.old')
            if os.path.isfile(old_db + '-shm'):
                os.rename(old_db + '-shm', old_db + '-shm.old')<|MERGE_RESOLUTION|>--- conflicted
+++ resolved
@@ -238,10 +238,7 @@
                 old_db = os.path.join(Env.get('data_dir'), 'couchpotato.db.old')
 
                 if not os.path.isdir(failed_location) and os.path.isfile(old_db):
-<<<<<<< HEAD
-=======
                     log.error('Corrupt database, trying migrate again')
->>>>>>> e3414fe9
                     db.close()
 
                     # Rename database folder
