from couchpotato.core.downloaders.base import Downloader, ReleaseDownloadList
from couchpotato.core.event import fireEvent, addEvent
from couchpotato.core.helpers.encoding import sp
from couchpotato.core.helpers.variable import cleanHost, splitString
from couchpotato.core.logger import CPLog
from base64 import b16encode, b32decode
from bencode import bencode, bdecode
from datetime import timedelta
from hashlib import sha1
from rtorrent import RTorrent
from rtorrent.err import MethodError
from urlparse import urlparse
import os

log = CPLog(__name__)


class rTorrent(Downloader):

    protocol = ['torrent', 'torrent_magnet']
    rt = None
    testable = True
    error_msg = ''

    # Migration url to host options
    def __init__(self):
        super(rTorrent, self).__init__()

        addEvent('app.load', self.migrate)
        addEvent('setting.save.rtorrent.*.after', self.settingsChanged)

    def migrate(self):

        url = self.conf('url')
        if url:
            host_split = splitString(url.split('://')[-1], split_on = '/')

            self.conf('ssl', value = url.startswith('https'))
            self.conf('host', value = host_split[0].strip())
            self.conf('rpc_url', value = '/'.join(host_split[1:]))

            self.deleteConf('url')

<<<<<<< HEAD
    def settingsChanged(self):
        # Reset active connection if settings have changed
        if self.rt:
            log.debug('Settings have changed, closing active connection')

        self.rt = None
        return True

    def connect(self):
=======
    def connect(self, reconnect = False):
>>>>>>> 893dde99
        # Already connected?
        if not reconnect and self.rt is not None:
            return self.rt

        url = cleanHost(self.conf('host'), protocol = True, ssl = self.conf('ssl'))
        parsed = urlparse(url)

        # rpc_url is only used on http/https scgi pass-through
        if parsed.scheme in ['http', 'https']:
            url += self.conf('rpc_url')

        if self.conf('username') and self.conf('password'):
            self.rt = RTorrent(
                url,
                self.conf('username'),
                self.conf('password')
            )
        else:
            self.rt = RTorrent(url)

        self.error_msg = ''
        try:
             self.rt._verify_conn()
        except AssertionError as e:
             self.error_msg = e.message
             self.rt = None

        return self.rt

<<<<<<< HEAD
    def updateProviderGroup(self, name, data):
=======
    def test(self):
        if self.connect(True):
            return True

        if self.error_msg:
            return False, 'Connection failed: ' + self.error_msg

        return False

    def _update_provider_group(self, name, data):
>>>>>>> 893dde99
        if data.get('seed_time'):
            log.info('seeding time ignored, not supported')

        if not name:
            return False

        if not self.connect():
            return False

        views = self.rt.get_views()

        if name not in views:
            self.rt.create_group(name)

        group = self.rt.get_group(name)

        try:
            if data.get('seed_ratio'):
                ratio = int(float(data.get('seed_ratio')) * 100)
                log.debug('Updating provider ratio to %s, group name: %s', (ratio, name))

                # Explicitly set all group options to ensure it is setup correctly
                group.set_upload('1M')
                group.set_min(ratio)
                group.set_max(ratio)
                group.set_command('d.stop')
                group.enable()
            else:
                # Reset group action and disable it
                group.set_command()
                group.disable()
        except MethodError as err:
            log.error('Unable to set group options: %s', err.msg)
            return False

        return True


    def download(self, data = None, media = None, filedata = None):
        if not media: media = {}
        if not data: data = {}

        log.debug('Sending "%s" to rTorrent.', (data.get('name')))

        if not self.connect():
            return False

        group_name = 'cp_' + data.get('provider').lower()
        if not self.updateProviderGroup(group_name, data):
            return False

        torrent_params = {}
        if self.conf('label'):
            torrent_params['label'] = self.conf('label')

        if not filedata and data.get('protocol') == 'torrent':
            log.error('Failed sending torrent, no data')
            return False

        # Try download magnet torrents
        if data.get('protocol') == 'torrent_magnet':
            filedata = self.magnetToTorrent(data.get('url'))

            if filedata is False:
                return False

            data['protocol'] = 'torrent'

        info = bdecode(filedata)["info"]
        torrent_hash = sha1(bencode(info)).hexdigest().upper()

        # Convert base 32 to hex
        if len(torrent_hash) == 32:
            torrent_hash = b16encode(b32decode(torrent_hash))

        # Send request to rTorrent
        try:
            # Send torrent to rTorrent
            torrent = self.rt.load_torrent(filedata, verify_retries=10)

            if not torrent:
                log.error('Unable to find the torrent, did it fail to load?')
                return False

            # Set label
            if self.conf('label'):
                torrent.set_custom(1, self.conf('label'))

            if self.conf('directory'):
                torrent.set_directory(self.conf('directory'))

            # Set Ratio Group
            torrent.set_visible(group_name)

            # Start torrent
            if not self.conf('paused', default = 0):
                torrent.start()

            return self.downloadReturnId(torrent_hash)
        except Exception as err:
            log.error('Failed to send torrent to rTorrent: %s', err)
            return False

    def getTorrentStatus(self, torrent):
        if torrent.hashing or torrent.hash_checking or torrent.message:
            return 'busy'

        if not torrent.complete:
            return 'busy'

        if not torrent.open:
            return 'completed'

        if torrent.state and torrent.active:
            return 'seeding'

        return 'busy'

    def getAllDownloadStatus(self, ids):
        log.debug('Checking rTorrent download status.')

        if not self.connect():
            return []

        try:
            torrents = self.rt.get_torrents()

            release_downloads = ReleaseDownloadList(self)

            for torrent in torrents:
                if torrent.info_hash in ids:
                    torrent_directory = os.path.normpath(torrent.directory)
                    torrent_files = []

                    for file in torrent.get_files():
                        if not os.path.normpath(file.path).startswith(torrent_directory):
                            file_path = os.path.join(torrent_directory, file.path.lstrip('/'))
                        else:
                            file_path = file.path

                        torrent_files.append(sp(file_path))

                    release_downloads.append({
                        'id': torrent.info_hash,
                        'name': torrent.name,
                        'status': self.getTorrentStatus(torrent),
                        'seed_ratio': torrent.ratio,
                        'original_status': torrent.state,
                        'timeleft': str(timedelta(seconds = float(torrent.left_bytes) / torrent.down_rate)) if torrent.down_rate > 0 else -1,
                        'folder': sp(torrent.directory),
                        'files': '|'.join(torrent_files)
                    })

            return release_downloads

        except Exception as err:
            log.error('Failed to get status from rTorrent: %s', err)
            return []

    def pause(self, release_download, pause = True):
        if not self.connect():
            return False

        torrent = self.rt.find_torrent(release_download['id'])
        if torrent is None:
            return False

        if pause:
            return torrent.pause()
        return torrent.resume()

    def removeFailed(self, release_download):
        log.info('%s failed downloading, deleting...', release_download['name'])
        return self.processComplete(release_download, delete_files = True)

    def processComplete(self, release_download, delete_files):
        log.debug('Requesting rTorrent to remove the torrent %s%s.',
                  (release_download['name'], ' and cleanup the downloaded files' if delete_files else ''))

        if not self.connect():
            return False

        torrent = self.rt.find_torrent(release_download['id'])

        if torrent is None:
            return False

        if delete_files:
            for file_item in torrent.get_files(): # will only delete files, not dir/sub-dir
                os.unlink(os.path.join(torrent.directory, file_item.path))

            if torrent.is_multi_file() and torrent.directory.endswith(torrent.name):
                # Remove empty directories bottom up
                try:
                    for path, _, _ in os.walk(torrent.directory, topdown = False):
                        os.rmdir(path)
                except OSError:
                    log.info('Directory "%s" contains extra files, unable to remove', torrent.directory)

        torrent.erase() # just removes the torrent, doesn't delete data

        return True<|MERGE_RESOLUTION|>--- conflicted
+++ resolved
@@ -41,7 +41,6 @@
 
             self.deleteConf('url')
 
-<<<<<<< HEAD
     def settingsChanged(self):
         # Reset active connection if settings have changed
         if self.rt:
@@ -51,9 +50,6 @@
         return True
 
     def connect(self):
-=======
-    def connect(self, reconnect = False):
->>>>>>> 893dde99
         # Already connected?
         if not reconnect and self.rt is not None:
             return self.rt
@@ -83,9 +79,6 @@
 
         return self.rt
 
-<<<<<<< HEAD
-    def updateProviderGroup(self, name, data):
-=======
     def test(self):
         if self.connect(True):
             return True
@@ -96,7 +89,6 @@
         return False
 
     def _update_provider_group(self, name, data):
->>>>>>> 893dde99
         if data.get('seed_time'):
             log.info('seeding time ignored, not supported')
 
