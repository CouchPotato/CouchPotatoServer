from .main import Transmission

def start():
    return Transmission()

config = [{
    'name': 'transmission',
    'groups': [
        {
            'tab': 'downloaders',
            'list': 'download_providers',
            'name': 'transmission',
            'label': 'Transmission',
            'description': 'Use <a href="http://www.transmissionbt.com/" target="_blank">Transmission</a> to download torrents.',
            'wizard': True,
            'options': [
                {
                    'name': 'enabled',
                    'default': 0,
                    'type': 'enabler',
                    'radio_group': 'torrent',
                },
                {
                    'name': 'host',
                    'default': 'localhost:9091',
                    'description': 'Hostname with port. Usually <strong>localhost:9091</strong>',
                },
                {
                    'name': 'username',
                },
                {
                    'name': 'password',
                    'type': 'password',
                },
                {
                    'name': 'paused',
                    'type': 'bool',
                    'default': False,
                    'description': 'Add the torrent paused.',
                },
                {
                    'name': 'directory',
                    'type': 'directory',
<<<<<<< HEAD
                    'description': 'Download to this directory. Keep empty for default Transmission download directory.',
=======
                    'description': 'Where should Transmission save the downloaded files?',
>>>>>>> 2851781a
                },
                {
                    'name': 'ratio',
                    'default': 10,
                    'type': 'float',
                    'advanced': True,
                    'description': 'Stop transfer when reaching ratio',
                },
                {
                    'name': 'ratiomode',
                    'default': 0,
                    'type': 'int',
                    'advanced': True,
                    'description': '0 = Use session limit, 1 = Use transfer limit, 2 = Disable limit.',
                },
                {
                    'name': 'manual',
                    'default': 0,
                    'type': 'bool',
                    'advanced': True,
                    'description': 'Disable this downloader for automated searches, but use it when I manually send a release.',
                },
            ],
        }
    ],
}]<|MERGE_RESOLUTION|>--- conflicted
+++ resolved
@@ -41,11 +41,7 @@
                 {
                     'name': 'directory',
                     'type': 'directory',
-<<<<<<< HEAD
                     'description': 'Download to this directory. Keep empty for default Transmission download directory.',
-=======
-                    'description': 'Where should Transmission save the downloaded files?',
->>>>>>> 2851781a
                 },
                 {
                     'name': 'ratio',
