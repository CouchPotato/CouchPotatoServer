from base64 import b64encode
from couchpotato.core.downloaders.base import Downloader, ReleaseDownloadList
from couchpotato.core.helpers.encoding import isInt, sp
from couchpotato.core.helpers.variable import tryInt, tryFloat, cleanHost
from couchpotato.core.logger import CPLog
from datetime import timedelta
import httplib
import json
import os.path
import re
import urllib2

log = CPLog(__name__)


class Transmission(Downloader):

    protocol = ['torrent', 'torrent_magnet']
    log = CPLog(__name__)
    trpc = None
    testable = True

<<<<<<< HEAD
    def connect(self, reconnect = True):
=======
    def connect(self, reconnect = False):
>>>>>>> 18c8e803
        # Load host from config and split out port.
        host = cleanHost(self.conf('host'), protocol = False).split(':')
        if not isInt(host[1]):
            log.error('Config properties are not filled in correctly, port is missing.')
            return False

        if not self.trpc or reconnect:
            self.trpc = TransmissionRPC(host[0], port = host[1], rpc_url = self.conf('rpc_url').strip('/ '), username = self.conf('username'), password = self.conf('password'))

        return self.trpc

    def test(self):
        if self.connect(True) and self.trpc.get_session():
            return True
        return False

    def download(self, data = None, media = None, filedata = None):
        if not media: media = {}
        if not data: data = {}

        log.info('Sending "%s" (%s) to Transmission.', (data.get('name'), data.get('protocol')))

        if not self.connect():
            return False

        if not filedata and data.get('protocol') == 'torrent':
            log.error('Failed sending torrent, no data')
            return False

        # Set parameters for adding torrent
        params = {
            'paused': self.conf('paused', default = False)
        }

        if self.conf('directory'):
            if os.path.isdir(self.conf('directory')):
                params['download-dir'] = self.conf('directory')
            else:
                log.error('Download directory from Transmission settings: %s doesn\'t exist', self.conf('directory'))

        # Change parameters of torrent
        torrent_params = {}
        if data.get('seed_ratio'):
            torrent_params['seedRatioLimit'] = tryFloat(data.get('seed_ratio'))
            torrent_params['seedRatioMode'] = 1

        if data.get('seed_time'):
            torrent_params['seedIdleLimit'] = tryInt(data.get('seed_time')) * 60
            torrent_params['seedIdleMode'] = 1

        # Send request to Transmission
        if data.get('protocol') == 'torrent_magnet':
            remote_torrent = self.trpc.add_torrent_uri(data.get('url'), arguments = params)
            torrent_params['trackerAdd'] = self.torrent_trackers
        else:
            remote_torrent = self.trpc.add_torrent_file(b64encode(filedata), arguments = params)

        if not remote_torrent:
            log.error('Failed sending torrent to Transmission')
            return False

        # Change settings of added torrents
        if torrent_params:
            self.trpc.set_torrent(remote_torrent['torrent-added']['hashString'], torrent_params)

        log.info('Torrent sent to Transmission successfully.')
        return self.downloadReturnId(remote_torrent['torrent-added']['hashString'])

    def getAllDownloadStatus(self, ids):

        log.debug('Checking Transmission download status.')

        if not self.connect():
            return []

        release_downloads = ReleaseDownloadList(self)

        return_params = {
            'fields': ['id', 'name', 'hashString', 'percentDone', 'status', 'eta', 'isStalled', 'isFinished', 'downloadDir', 'uploadRatio', 'secondsSeeding', 'seedIdleLimit', 'files']
        }

        session = self.trpc.get_session()
        queue = self.trpc.get_alltorrents(return_params)
        if not (queue and queue.get('torrents')):
            log.debug('Nothing in queue or error')
            return []

        for torrent in queue['torrents']:
            if torrent['hashString'] in ids:
                log.debug('name=%s / id=%s / downloadDir=%s / hashString=%s / percentDone=%s / status=%s / isStalled=%s / eta=%s / uploadRatio=%s / isFinished=%s / incomplete-dir-enabled=%s / incomplete-dir=%s',
                          (torrent['name'], torrent['id'], torrent['downloadDir'], torrent['hashString'], torrent['percentDone'], torrent['status'], torrent.get('isStalled', 'N/A'), torrent['eta'], torrent['uploadRatio'], torrent['isFinished'], session['incomplete-dir-enabled'], session['incomplete-dir']))

                status = 'busy'
                if torrent.get('isStalled') and not torrent['percentDone'] == 1 and self.conf('stalled_as_failed'):
                    status = 'failed'
                elif torrent['status'] == 0 and torrent['percentDone'] == 1:
                    status = 'completed'
                elif torrent['status'] in [5, 6]:
                    status = 'seeding'

                if session['incomplete-dir-enabled'] and status == 'busy':
                    torrent_folder = session['incomplete-dir']
                else:
                    torrent_folder = torrent['downloadDir']

                torrent_files = []
                for file_item in torrent['files']:
                    torrent_files.append(sp(os.path.join(torrent_folder, file_item['name'])))

                release_downloads.append({
                    'id': torrent['hashString'],
                    'name': torrent['name'],
                    'status': status,
                    'original_status': torrent['status'],
                    'seed_ratio': torrent['uploadRatio'],
                    'timeleft': str(timedelta(seconds = torrent['eta'])),
                    'folder': sp(torrent_folder if len(torrent_files) == 1 else os.path.join(torrent_folder, torrent['name'])),
                    'files': '|'.join(torrent_files)
                })

        return release_downloads

    def pause(self, release_download, pause = True):
        if pause:
            return self.trpc.stop_torrent(release_download['id'])
        else:
            return self.trpc.start_torrent(release_download['id'])

    def removeFailed(self, release_download):
        log.info('%s failed downloading, deleting...', release_download['name'])
        return self.trpc.remove_torrent(release_download['id'], True)

    def processComplete(self, release_download, delete_files = False):
        log.debug('Requesting Transmission to remove the torrent %s%s.', (release_download['name'], ' and cleanup the downloaded files' if delete_files else ''))
        return self.trpc.remove_torrent(release_download['id'], delete_files)

class TransmissionRPC(object):

    """TransmissionRPC lite library"""
    def __init__(self, host = 'localhost', port = 9091, rpc_url = 'transmission', username = None, password = None):

        super(TransmissionRPC, self).__init__()

        self.url = 'http://' + host + ':' + str(port) + '/' + rpc_url + '/rpc'
        self.tag = 0
        self.session_id = 0
        self.session = {}
        if username and password:
            password_manager = urllib2.HTTPPasswordMgrWithDefaultRealm()
            password_manager.add_password(realm = None, uri = self.url, user = username, passwd = password)
            opener = urllib2.build_opener(urllib2.HTTPBasicAuthHandler(password_manager), urllib2.HTTPDigestAuthHandler(password_manager))
            opener.addheaders = [('User-agent', 'couchpotato-transmission-client/1.0')]
            urllib2.install_opener(opener)
        elif username or password:
            log.debug('User or password missing, not using authentication.')
        self.session = self.get_session()

    def _request(self, ojson):
        self.tag += 1
        headers = {'x-transmission-session-id': str(self.session_id)}
        request = urllib2.Request(self.url, json.dumps(ojson).encode('utf-8'), headers)
        try:
            open_request = urllib2.urlopen(request)
            response = json.loads(open_request.read())
            log.debug('request: %s', json.dumps(ojson))
            log.debug('response: %s', json.dumps(response))
            if response['result'] == 'success':
                log.debug('Transmission action successful')
                return response['arguments']
            else:
                log.debug('Unknown failure sending command to Transmission. Return text is: %s', response['result'])
                return False
        except httplib.InvalidURL, err:
            log.error('Invalid Transmission host, check your config %s', err)
            return False
        except urllib2.HTTPError, err:
            if err.code == 401:
                log.error('Invalid Transmission Username or Password, check your config')
                return False
            elif err.code == 409:
                msg = str(err.read())
                try:
                    self.session_id = \
                        re.search('X-Transmission-Session-Id:\s*(\w+)', msg).group(1)
                    log.debug('X-Transmission-Session-Id: %s', self.session_id)

                    # #resend request with the updated header

                    return self._request(ojson)
                except:
                    log.error('Unable to get Transmission Session-Id %s', err)
            else:
                log.error('TransmissionRPC HTTPError: %s', err)
        except urllib2.URLError, err:
            log.error('Unable to connect to Transmission %s', err)

    def get_session(self):
        post_data = {'method': 'session-get', 'tag': self.tag}
        return self._request(post_data)

    def add_torrent_uri(self, torrent, arguments):
        arguments['filename'] = torrent
        post_data = {'arguments': arguments, 'method': 'torrent-add', 'tag': self.tag}
        return self._request(post_data)

    def add_torrent_file(self, torrent, arguments):
        arguments['metainfo'] = torrent
        post_data = {'arguments': arguments, 'method': 'torrent-add', 'tag': self.tag}
        return self._request(post_data)

    def set_torrent(self, torrent_id, arguments):
        arguments['ids'] = torrent_id
        post_data = {'arguments': arguments, 'method': 'torrent-set', 'tag': self.tag}
        return self._request(post_data)

    def get_alltorrents(self, arguments):
        post_data = {'arguments': arguments, 'method': 'torrent-get', 'tag': self.tag}
        return self._request(post_data)

    def stop_torrent(self, torrent_id):
        post_data = {'arguments': {'ids': torrent_id}, 'method': 'torrent-stop', 'tag': self.tag}
        return self._request(post_data)

    def start_torrent(self, torrent_id):
        post_data = {'arguments': {'ids': torrent_id}, 'method': 'torrent-start', 'tag': self.tag}
        return self._request(post_data)

    def remove_torrent(self, torrent_id, delete_local_data):
        post_data = {'arguments': {'ids': torrent_id, 'delete-local-data': delete_local_data}, 'method': 'torrent-remove', 'tag': self.tag}
        return self._request(post_data)
<|MERGE_RESOLUTION|>--- conflicted
+++ resolved
@@ -20,11 +20,7 @@
     trpc = None
     testable = True
 
-<<<<<<< HEAD
-    def connect(self, reconnect = True):
-=======
     def connect(self, reconnect = False):
->>>>>>> 18c8e803
         # Load host from config and split out port.
         host = cleanHost(self.conf('host'), protocol = False).split(':')
         if not isInt(host[1]):
