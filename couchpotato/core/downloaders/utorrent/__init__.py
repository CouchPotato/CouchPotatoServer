from .main import uTorrent

def start():
    return uTorrent()

config = [{
    'name': 'utorrent',
    'groups': [
        {
            'tab': 'downloaders',
            'list': 'download_providers',
            'name': 'utorrent',
            'label': 'uTorrent',
            'description': 'Use <a href="http://www.utorrent.com/" target="_blank">uTorrent</a> (3.0+) to download torrents.',
            'wizard': True,
            'options': [
                {
                    'name': 'enabled',
                    'default': 0,
                    'type': 'enabler',
                    'radio_group': 'torrent',
                },
                {
                    'name': 'host',
                    'default': 'localhost:8000',
                    'description': 'Hostname with port. Usually <strong>localhost:8000</strong>',
                },
                {
                    'name': 'username',
                },
                {
                    'name': 'password',
                    'type': 'password',
                },
                {
                    'name': 'label',
                    'description': 'Label to add torrent as.',
                },
                {
                    'name': 'download_directory',
                    'type': 'dropdown',
                    'values': [ ('Default Directory','Default Directory') ],
                    'description': 'Download to this directory. Folders must be set-up in uTorrent client to appear here.',
                },
                {
                    'name': 'download_subpath',
<<<<<<< HEAD
                    'description': 'Download directory sub-path',
=======
                    'description': 'Download directory sub-path.',
>>>>>>> 9539268d
                },
                {
                    'name': 'remove_complete',
                    'label': 'Remove torrent',
                    'default': True,
                    'advanced': True,
                    'type': 'bool',
                    'description': 'Remove the torrent from uTorrent after it finished seeding.',
                },
                {
                    'name': 'delete_files',
                    'label': 'Remove files',
                    'default': True,
                    'type': 'bool',
                    'advanced': True,
                    'description': 'Also remove the leftover files.',
                },
                {
                    'name': 'paused',
                    'type': 'bool',
                    'advanced': True,
                    'default': False,
                    'description': 'Add the torrent paused.',
                },
                {
                    'name': 'manual',
                    'default': 0,
                    'type': 'bool',
                    'advanced': True,
                    'description': 'Disable this downloader for automated searches, but use it when I manually send a release.',
                },
                {
                    'name': 'delete_failed',
                    'default': True,
                    'advanced': True,
                    'type': 'bool',
                    'description': 'Delete a release after the download has failed.',
                },
            ],
        }
    ],
}]<|MERGE_RESOLUTION|>--- conflicted
+++ resolved
@@ -44,11 +44,7 @@
                 },
                 {
                     'name': 'download_subpath',
-<<<<<<< HEAD
-                    'description': 'Download directory sub-path',
-=======
                     'description': 'Download directory sub-path.',
->>>>>>> 9539268d
                 },
                 {
                     'name': 'remove_complete',
