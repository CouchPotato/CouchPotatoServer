from base64 import b16encode, b32decode
from bencode import bencode, bdecode
from couchpotato.core.downloaders.base import Downloader, StatusList
from couchpotato.core.helpers.encoding import isInt, ss
from couchpotato.core.logger import CPLog
from datetime import timedelta
from hashlib import sha1
from multipartpost import MultipartPostHandler
import cookielib
import httplib
import json
import re
import time
import urllib
import urllib2


log = CPLog(__name__)


class uTorrent(Downloader):

    type = ['torrent', 'torrent_magnet']
    utorrent_api = None

    def download(self, data, movie, filedata = None):

        log.debug('Sending "%s" (%s) to uTorrent.', (data.get('name'), data.get('type')))

        # Load host from config and split out port.
        host = self.conf('host').split(':')
        if not isInt(host[1]):
            log.error('Config properties are not filled in correctly, port is missing.')
            return False

        torrent_params = {}
        if self.conf('label'):
            torrent_params['label'] = self.conf('label')

        if not filedata and data.get('type') == 'torrent':
            log.error('Failed sending torrent, no data')
            return False

        if data.get('type') == 'torrent_magnet':
            torrent_hash = re.findall('urn:btih:([\w]{32,40})', data.get('url'))[0].upper()
            torrent_params['trackers'] = '%0D%0A%0D%0A'.join(self.torrent_trackers)
        else:
            info = bdecode(filedata)["info"]
            torrent_hash = sha1(bencode(info)).hexdigest().upper()
            torrent_filename = self.createFileName(data, filedata, movie)

        # Convert base 32 to hex
        if len(torrent_hash) == 32:
            torrent_hash = b16encode(b32decode(torrent_hash))

        # Send request to uTorrent
        try:
            if not self.utorrent_api:
                self.utorrent_api = uTorrentAPI(host[0], port = host[1], username = self.conf('username'), password = self.conf('password'))

            if data.get('type') == 'torrent_magnet':
                self.utorrent_api.add_torrent_uri(data.get('url'))
            else:
                self.utorrent_api.add_torrent_file(torrent_filename, filedata)

            # Change settings of added torrents
            self.utorrent_api.set_torrent(torrent_hash, torrent_params)
            if self.conf('paused', default = 0):
                self.utorrent_api.pause_torrent(torrent_hash)
            return self.downloadReturnId(torrent_hash)
        except Exception, err:
            log.error('Failed to send torrent to uTorrent: %s', err)
            return False

    def getAllDownloadStatus(self):

        log.debug('Checking uTorrent download status.')

        # Load host from config and split out port.
        host = self.conf('host').split(':')
        if not isInt(host[1]):
            log.error('Config properties are not filled in correctly, port is missing.')
            return False

        try:
            self.utorrent_api = uTorrentAPI(host[0], port = host[1], username = self.conf('username'), password = self.conf('password'))
        except Exception, err:
            log.error('Failed to get uTorrent object: %s', err)
            return False

        data = ''
        try:
            data = self.utorrent_api.get_status()
            queue = json.loads(data)
            if queue.get('error'):
                log.error('Error getting data from uTorrent: %s', queue.get('error'))
                return False

        except Exception, err:
            log.error('Failed to get status from uTorrent: %s', err)
            return False

        if queue.get('torrents', []) == []:
            log.debug('Nothing in queue')
            return False

        statuses = StatusList(self)
<<<<<<< HEAD
        download_folder = ''
        default_ratio = 500
        settings_dict = {}

        try:
            data = self.utorrent_api.get_settings()
            utorrent_settings = json.loads(data)

            # Create settings dict
            for item in utorrent_settings['settings']:
                if item[1] == 0: # int
                    settings_dict[item[0]] = int(item[2] if not item[2].strip() == '' else '0')
                elif item[1] == 1: # bool
                    settings_dict[item[0]] = True if item[2] == 'true' else False
                elif item[1] == 2: # string
                    settings_dict[item[0]] = item[2]
            log.debug('uTorrent settings: %s', settings_dict)

            # Get the download path from the uTorrent settings
            if settings_dict['dir_completed_download_flag']:
                download_folder = settings_dict['dir_completed_download']
            elif settings_dict['dir_active_download_flag']:
                download_folder = settings_dict['dir_active_download']
            else:
                log.info('No download folder set in uTorrent. Please set a download folder')
                return False
            
            # Get default ratio settings (per mils)
            if settings_dict['seed_ratio']:
                default_ratio = settings_dict['seed_ratio']

        except Exception, err:
            log.error('Failed to get settings from uTorrent: %s', err)
            return False            
=======
>>>>>>> 315f1b02

        # Get torrents
        for item in queue.get('torrents', []):

            status = 'busy'
            # item[21] = Paused | Downloading | Seeding | Finished | Stopped
            # if item[21] == 'Finished' or item[21] == 'Seeding':
            # http://www.utorrent.com/community/developers/webapi#devs6
            # item[1] = 160 | 201 | Seeding | Finished | 136
            # item[4] = pervent downloaded
            # item[7] = current ratio
            torrent_params = {}
            if self.conf('waitseeding', default = 0):
                if item[4] == 1000 and item[7] >= default_ratio:
                    if self.conf('archivelabel'):
                        torrent_params['label'] = self.conf('archivelabel')
                        self.utorrent_api.set_torrent(torrent_hash, torrent_params)
                    status = 'completed'
                    if item[4] == 1000 and item[7] >= default_ratio:
                        self.utorrent_api.stop_torrent(torrent_hash)
                    if self.conf('autostop', default = 0):
                        self.utorrent_api.stop_torrent(torrent_hash)
                        if self.conf('autoremove', default = 0):
                            self.utorrent_api.remove_torrent(torrent_hash)
            else:
                if item[4] == 1000:
                    if self.conf('archivelabel'):
                        torrent_params['label'] = self.conf('archivelabel')
                        self.utorrent_api.set_torrent(torrent_hash, torrent_params)
                    status = 'completed'

            statuses.append({
                'id': item[0],
                'name': item[2],
                'status':  status,
                'original_status': item[1],
                'timeleft': str(timedelta(seconds = item[10])),
                'folder': item[26],
            })

        return statuses



class uTorrentAPI(object):

    def __init__(self, host = 'localhost', port = 8000, username = None, password = None):

        super(uTorrentAPI, self).__init__()

        self.url = 'http://' + str(host) + ':' + str(port) + '/gui/'
        self.token = ''
        self.last_time = time.time()
        cookies = cookielib.CookieJar()
        self.opener = urllib2.build_opener(urllib2.HTTPCookieProcessor(cookies), MultipartPostHandler)
        self.opener.addheaders = [('User-agent', 'couchpotato-utorrent-client/1.0')]
        if username and password:
            password_manager = urllib2.HTTPPasswordMgrWithDefaultRealm()
            password_manager.add_password(realm = None, uri = self.url, user = username, passwd = password)
            self.opener.add_handler(urllib2.HTTPBasicAuthHandler(password_manager))
            self.opener.add_handler(urllib2.HTTPDigestAuthHandler(password_manager))
        elif username or password:
            log.debug('User or password missing, not using authentication.')
        self.token = self.get_token()

    def _request(self, action, data = None):
        if time.time() > self.last_time + 1800:
            self.last_time = time.time()
            self.token = self.get_token()
        request = urllib2.Request(self.url + "?token=" + self.token + "&" + action, data)
        try:
            open_request = self.opener.open(request)
            response = open_request.read()
            if response:
                return response
            else:
                log.debug('Unknown failure sending command to uTorrent. Return text is: %s', response)
        except httplib.InvalidURL, err:
            log.error('Invalid uTorrent host, check your config %s', err)
        except urllib2.HTTPError, err:
            if err.code == 401:
                log.error('Invalid uTorrent Username or Password, check your config')
            else:
                log.error('uTorrent HTTPError: %s', err)
        except urllib2.URLError, err:
            log.error('Unable to connect to uTorrent %s', err)
        return False

    def get_token(self):
        request = self.opener.open(self.url + "token.html")
        token = re.findall("<div.*?>(.*?)</", request.read())[0]
        return token

    def add_torrent_uri(self, torrent):
        action = "action=add-url&s=%s" % urllib.quote(torrent)
        return self._request(action)

    def add_torrent_file(self, filename, filedata):
        action = "action=add-file"
        return self._request(action, {"torrent_file": (ss(filename), filedata)})

    def set_torrent(self, hash, params):
        action = "action=setprops&hash=%s" % hash
        for k, v in params.iteritems():
            action += "&s=%s&v=%s" % (k, v)
        return self._request(action)

    def pause_torrent(self, hash):
        action = "action=pause&hash=%s" % hash
        return self._request(action)

    def stop_torrent(self, hash):
        action = "action=stop&hash=%s" % hash
        return self._request(action)

    def remove_torrent(self, hash):
        action = "action=remove&hash=%s" % hash
        return self._request(action)

    def get_status(self):
        action = "list=1"
        return self._request(action)

    def get_settings(self):
        action = "action=getsettings"
        settings_dict = {}
        try:
            utorrent_settings = json.loads(self._request(action))

            # Create settings dict
            for item in utorrent_settings['settings']:
                if item[1] == 0: # int
                    settings_dict[item[0]] = int(item[2] if not item[2].strip() == '' else '0')
                elif item[1] == 1: # bool
                    settings_dict[item[0]] = True if item[2] == 'true' else False
                elif item[1] == 2: # string
                    settings_dict[item[0]] = item[2]

            #log.debug('uTorrent settings: %s', settings_dict)

        except Exception, err:
            log.error('Failed to get settings from uTorrent: %s', err)

        return settings_dict<|MERGE_RESOLUTION|>--- conflicted
+++ resolved
@@ -105,7 +105,6 @@
             return False
 
         statuses = StatusList(self)
-<<<<<<< HEAD
         download_folder = ''
         default_ratio = 500
         settings_dict = {}
@@ -140,8 +139,6 @@
         except Exception, err:
             log.error('Failed to get settings from uTorrent: %s', err)
             return False            
-=======
->>>>>>> 315f1b02
 
         # Get torrents
         for item in queue.get('torrents', []):
