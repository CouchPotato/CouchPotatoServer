import collections
from couchpotato.core.helpers.encoding import simplifyString, toSafeString, ss
from couchpotato.core.logger import CPLog
import collections
import hashlib
import os.path
import platform
import random
import re
import string
import sys

log = CPLog(__name__)

def link(src, dst):
    if os.name == 'nt':
        import ctypes
        if ctypes.windll.kernel32.CreateHardLinkW(unicode(dst), unicode(src), 0) == 0: raise ctypes.WinError()
    else:
        os.link(src, dst)

def symlink(src, dst):
    if os.name == 'nt':
        import ctypes
        if ctypes.windll.kernel32.CreateSymbolicLinkW(unicode(dst), unicode(src), 1 if os.path.isdir(src) else 0) in [0, 1280]: raise ctypes.WinError()
    else:
        os.symlink(src, dst)

def getUserDir():
    try:
        import pwd
        os.environ['HOME'] = pwd.getpwuid(os.geteuid()).pw_dir
    except:
        pass

    return os.path.expanduser('~')

def getDownloadDir():
    user_dir = getUserDir()

    # OSX
    if 'darwin' in platform.platform().lower():
        return os.path.join(user_dir, 'Downloads')

    if os.name == 'nt':
        return os.path.join(user_dir, 'Downloads')

    return user_dir

def getDataDir():

    # Windows
    if os.name == 'nt':
        return os.path.join(os.environ['APPDATA'], 'CouchPotato')

    user_dir = getUserDir()

    # OSX
    if 'darwin' in platform.platform().lower():
        return os.path.join(user_dir, 'Library', 'Application Support', 'CouchPotato')

    # FreeBSD
    if 'freebsd' in sys.platform:
        return os.path.join('/usr/local/', 'couchpotato', 'data')

    # Linux
    return os.path.join(user_dir, '.couchpotato')

def isDict(object):
    return isinstance(object, dict)

def mergeDicts(a, b, prepend_list = False):
    assert isDict(a), isDict(b)
    dst = a.copy()

    stack = [(dst, b)]
    while stack:
        current_dst, current_src = stack.pop()
        for key in current_src:
            if key not in current_dst:
                current_dst[key] = current_src[key]
            else:
                if isDict(current_src[key]) and isDict(current_dst[key]):
                    stack.append((current_dst[key], current_src[key]))
                elif isinstance(current_src[key], list) and isinstance(current_dst[key], list):
                    current_dst[key] = current_src[key] + current_dst[key] if prepend_list else current_dst[key] + current_src[key]
                    current_dst[key] = removeListDuplicates(current_dst[key])
                else:
                    current_dst[key] = current_src[key]
    return dst

def removeListDuplicates(seq):
    checked = []
    for e in seq:
        if e not in checked:
            checked.append(e)
    return checked

def flattenList(l):
    if isinstance(l, list):
        return sum(map(flattenList, l))
    else:
        return l

def md5(text):
    return hashlib.md5(ss(text)).hexdigest()

def sha1(text):
    return hashlib.sha1(text).hexdigest()

def isLocalIP(ip):
    ip = ip.lstrip('htps:/')
    regex = '/(^127\.)|(^192\.168\.)|(^10\.)|(^172\.1[6-9]\.)|(^172\.2[0-9]\.)|(^172\.3[0-1]\.)|(^::1)$/'
    return re.search(regex, ip) is not None or 'localhost' in ip or ip[:4] == '127.'

def getExt(filename):
    return os.path.splitext(filename)[1][1:]

def cleanHost(host):
    if not host.startswith(('http://', 'https://')):
        host = 'http://' + host

    host = host.rstrip('/')
    host += '/'

    return host

def getImdb(txt, check_inside = False, multiple = False):

    if not check_inside:
        txt = simplifyString(txt)
    else:
        txt = ss(txt)

    if check_inside and os.path.isfile(txt):
        output = open(txt, 'r')
        txt = output.read()
        output.close()

    try:
        ids = re.findall('(tt\d{4,7})', txt)

        if multiple:
            return list(set(['tt%07d' % tryInt(x[2:]) for x in ids])) if len(ids) > 0 else []

        return 'tt%07d' % tryInt(ids[0][2:])
    except IndexError:
        pass

    return False

<<<<<<< HEAD
def tryInt(s, default=0):
=======
def tryInt(s, default = 0):
>>>>>>> 3d5b3385
    try: return int(s)
    except: return default

def tryFloat(s):
    try:
        if isinstance(s, str):
            return float(s) if '.' in s else tryInt(s)
        else:
            return float(s)
    except: return 0

def natsortKey(s):
    return map(tryInt, re.findall(r'(\d+|\D+)', s))

def natcmp(a, b):
    return cmp(natsortKey(a), natsortKey(b))

def toIterable(value):
    if isinstance(value, collections.Iterable):
        return value
    return [value]

def getTitle(library_dict):
    try:
        try:
            return library_dict['titles'][0]['title']
        except:
            try:
                for title in library_dict.titles:
                    if title.default:
                        return title.title
            except:
                try:
                    return library_dict['info']['titles'][0]
                except:
                    log.error('Could not get title for %s', library_dict.identifier)
                    return None

        log.error('Could not get title for %s', library_dict['identifier'])
        return None
    except:
        log.error('Could not get title for library item: %s', library_dict)
        return None

def possibleTitles(raw_title):

    titles = [
        toSafeString(raw_title).lower(),
        raw_title.lower(),
        simplifyString(raw_title)
    ]

    # replace some chars
    new_title = raw_title.replace('&', 'and')
    titles.append(simplifyString(new_title))

    return list(set(titles))

def randomString(size = 8, chars = string.ascii_uppercase + string.digits):
    return ''.join(random.choice(chars) for x in range(size))

def splitString(str, split_on = ',', clean = True):
    list = [x.strip() for x in str.split(split_on)] if str else []
    return filter(None, list) if clean else list

def dictIsSubset(a, b):
    return all([k in b and b[k] == v for k, v in a.items()])<|MERGE_RESOLUTION|>--- conflicted
+++ resolved
@@ -1,4 +1,3 @@
-import collections
 from couchpotato.core.helpers.encoding import simplifyString, toSafeString, ss
 from couchpotato.core.logger import CPLog
 import collections
@@ -149,11 +148,7 @@
 
     return False
 
-<<<<<<< HEAD
-def tryInt(s, default=0):
-=======
 def tryInt(s, default = 0):
->>>>>>> 3d5b3385
     try: return int(s)
     except: return default
 
