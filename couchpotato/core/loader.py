from couchpotato.core.event import fireEvent
from couchpotato.core.logger import CPLog
import glob
import os
import traceback

log = CPLog(__name__)


class Loader(object):
    plugins = {}
    providers = {}
    modules = {}

    def addPath(self, root, base_path, priority, recursive = False):
        for filename in os.listdir(os.path.join(root, *base_path)):
            path = os.path.join(os.path.join(root, *base_path), filename)
            if os.path.isdir(path) and filename[:2] != '__':
                if not u'__init__.py' in os.listdir(path):
                    return
                new_base_path = ''.join(s + '.' for s in base_path) + filename
                self.paths[new_base_path.replace('.', '_')] = (priority, new_base_path, path)
                if recursive:
                    self.addPath(root, base_path + [filename], priority, recursive = True)

    def preload(self, root = ''):
        core = os.path.join(root, 'couchpotato', 'core')

        self.paths = {
            'core': (0, 'couchpotato.core._base', os.path.join(core, '_base')),
            'plugin': (1, 'couchpotato.core.plugins', os.path.join(core, 'plugins')),
            'notifications': (20, 'couchpotato.core.notifications', os.path.join(core, 'notifications')),
            'downloaders': (20, 'couchpotato.core.downloaders', os.path.join(core, 'downloaders')),
        }

        # Add providers to loader
        self.addPath(root, ['couchpotato', 'core', 'providers'], 25, recursive = False)

        # Add media to loader
<<<<<<< HEAD
        self.addPath(root, ['couchpotato', 'core', 'media'], 25, recursive = False)

        # Add Libraries to loader
        self.addPath(root, ['couchpotato', 'core', 'media', 'movie'], 1, recursive = False)
        self.addPath(root, ['couchpotato', 'core', 'media', 'show'], 1, recursive = False)
=======
        self.addPath(root, ['couchpotato', 'core', 'media'], 25, recursive = True)
>>>>>>> 65896497

        for plugin_type, plugin_tuple in self.paths.iteritems():
            priority, module, dir_name = plugin_tuple
            self.addFromDir(plugin_type, priority, module, dir_name)

    def run(self):
        did_save = 0

        for priority in self.modules:
            for module_name, plugin in sorted(self.modules[priority].iteritems()):
                # Load module
                try:
                    if plugin.get('name')[:2] == '__':
                        continue

                    m = self.loadModule(module_name)
                    if m is None:
                        continue
                    m = getattr(m, plugin.get('name'))

                    log.info('Loading %s: %s', (plugin['type'], plugin['name']))

                    # Save default settings for plugin/provider
                    did_save += self.loadSettings(m, module_name, save = False)

                    self.loadPlugins(m, plugin.get('name'))
                except ImportError as e:
                    # todo:: subclass ImportError for missing requirements.
                    if (e.message.lower().startswith("missing")):
                        log.error(e.message)
                        pass
                    # todo:: this needs to be more descriptive.
                    log.error('Import error, remove the empty folder: %s', plugin.get('module'))
                    log.debug('Can\'t import %s: %s', (module_name, traceback.format_exc()))
                except:
                    log.error('Can\'t import %s: %s', (module_name, traceback.format_exc()))

        if did_save:
            fireEvent('settings.save')

    def addFromDir(self, plugin_type, priority, module, dir_name):

        # Load dir module
        try:
            m = __import__(module)
            splitted = module.split('.')
            for sub in splitted[1:]:
                m = getattr(m, sub)

            if hasattr(m, 'config'):
                fireEvent('settings.options', splitted[-1] + '_config', getattr(m, 'config'))
        except:
            raise

        for cur_file in glob.glob(os.path.join(dir_name, '*')):
            name = os.path.basename(cur_file)
            if os.path.isdir(os.path.join(dir_name, name)) and name != 'static':
                module_name = '%s.%s' % (module, name)
                self.addModule(priority, plugin_type, module_name, name)

    def loadSettings(self, module, name, save = True):

        if not hasattr(module, 'config'):
            log.debug('Skip loading settings for plugin %s as it has no config section' % module.__file__)
            return False

        try:
            for section in module.config:
                fireEvent('settings.options', section['name'], section)
                options = {}
                for group in section['groups']:
                    for option in group['options']:
                        options[option['name']] = option
                fireEvent('settings.register', section_name = section['name'], options = options, save = save)
            return True
        except:
            log.debug('Failed loading settings for "%s": %s', (name, traceback.format_exc()))
            return False

    def loadPlugins(self, module, name):

        if not hasattr(module, 'start'):
            log.debug('Skip startup for plugin %s as it has no start section' % module.__file__)
            return False
        try:
            module.start()
            return True
        except Exception, e:
            log.error('Failed loading plugin "%s": %s', (module.__file__, traceback.format_exc()))
            return False

    def addModule(self, priority, plugin_type, module, name):

        if not self.modules.get(priority):
            self.modules[priority] = {}

        self.modules[priority][module] = {
            'priority': priority,
            'module': module,
            'type': plugin_type,
            'name': name,
        }

    def loadModule(self, name):
        try:
            m = __import__(name)
            splitted = name.split('.')
            for sub in splitted[1:-1]:
                m = getattr(m, sub)
            return m
        except ImportError:
            log.debug('Skip loading module plugin %s: %s', (name, traceback.format_exc()))
            return None
        except:
            raise<|MERGE_RESOLUTION|>--- conflicted
+++ resolved
@@ -37,15 +37,7 @@
         self.addPath(root, ['couchpotato', 'core', 'providers'], 25, recursive = False)
 
         # Add media to loader
-<<<<<<< HEAD
-        self.addPath(root, ['couchpotato', 'core', 'media'], 25, recursive = False)
-
-        # Add Libraries to loader
-        self.addPath(root, ['couchpotato', 'core', 'media', 'movie'], 1, recursive = False)
-        self.addPath(root, ['couchpotato', 'core', 'media', 'show'], 1, recursive = False)
-=======
         self.addPath(root, ['couchpotato', 'core', 'media'], 25, recursive = True)
->>>>>>> 65896497
 
         for plugin_type, plugin_tuple in self.paths.iteritems():
             priority, module, dir_name = plugin_tuple
