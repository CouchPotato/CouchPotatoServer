--- conflicted
+++ resolved
@@ -176,11 +176,7 @@
 
             fireEvent('media.restatus', m.id)
 
-<<<<<<< HEAD
             movie_dict = m.to_dict(self.search_dict)
-=======
-            movie_dict = m.to_dict(self.default_dict)
->>>>>>> 516cbd73
             fireEventAsync('movie.searcher.single', movie_dict, on_complete = self.createNotifyFront(media_id))
 
         db.expire_all()
