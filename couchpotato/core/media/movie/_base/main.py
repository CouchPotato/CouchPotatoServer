from couchpotato import get_session
from couchpotato.api import addApiView
from couchpotato.core.event import fireEvent, fireEventAsync, addEvent
from couchpotato.core.helpers.encoding import toUnicode
from couchpotato.core.helpers.variable import splitString, tryInt
from couchpotato.core.logger import CPLog
from couchpotato.core.media.movie import MovieTypeBase
from couchpotato.core.settings.model import Media
import time

log = CPLog(__name__)


class MovieBase(MovieTypeBase):

    _type = 'movie'

    def __init__(self):

        # Initialize this type
        super(MovieBase, self).__init__()
        self.initType()

        addApiView('movie.add', self.addView, docs = {
            'desc': 'Add new movie to the wanted list',
            'params': {
                'identifier': {'desc': 'IMDB id of the movie your want to add.'},
                'profile_id': {'desc': 'ID of quality profile you want the add the movie in. If empty will use the default profile.'},
                'category_id': {'desc': 'ID of category you want the add the movie in. If empty will use no category.'},
                'title': {'desc': 'Movie title to use for searches. Has to be one of the titles returned by movie.search.'},
            }
        })
        addApiView('movie.edit', self.edit, docs = {
            'desc': 'Add new movie to the wanted list',
            'params': {
                'id': {'desc': 'Movie ID(s) you want to edit.', 'type': 'int (comma separated)'},
                'profile_id': {'desc': 'ID of quality profile you want the edit the movie to.'},
                'default_title': {'desc': 'Movie title to use for searches. Has to be one of the titles returned by movie.search.'},
            }
        })

        addEvent('movie.add', self.add)
<<<<<<< HEAD
        addEvent('movie.delete', self.delete)
        addEvent('movie.get', self.get)
        addEvent('movie.list', self.list)
        addEvent('movie.restatus', self.restatus)

    def getView(self, id = None, **kwargs):

        movie = self.get(id) if id else None

        return {
            'success': movie is not None,
            'movie': movie,
        }

    def get(self, movie_id):

        db = get_session()

        imdb_id = getImdb(str(movie_id))

        if(imdb_id):
            m = db.query(Media).filter(Media.library.has(identifier = imdb_id)).first()
        else:
            m = db.query(Media).filter_by(id = movie_id).first()

        results = None
        if m:
            results = m.to_dict(self.default_dict)

        db.expire_all()
        return results

    def list(self, status = None, release_status = None, limit_offset = None, starts_with = None, search = None, order = None):

        db = get_session()

        # Make a list from string
        if status and not isinstance(status, (list, tuple)):
            status = [status]
        if release_status and not isinstance(release_status, (list, tuple)):
            release_status = [release_status]

        # query movie ids
        q = db.query(Media) \
            .with_entities(Media.id) \
            .group_by(Media.id)

        # Filter on movie status
        if status and len(status) > 0:
            statuses = fireEvent('status.get', status, single = len(status) > 1)
            statuses = [s.get('id') for s in statuses]

            q = q.filter(Media.status_id.in_(statuses))

        # Filter on release status
        if release_status and len(release_status) > 0:
            q = q.join(Media.releases)

            statuses = fireEvent('status.get', release_status, single = len(release_status) > 1)
            statuses = [s.get('id') for s in statuses]

            q = q.filter(Release.status_id.in_(statuses))

        # Only join when searching / ordering
        if starts_with or search or order != 'release_order':
            q = q.join(Media.library, Library.titles) \
                .filter(LibraryTitle.default == True)

        # Add search filters
        filter_or = []
        if starts_with:
            starts_with = toUnicode(starts_with.lower())
            if starts_with in ascii_lowercase:
                filter_or.append(LibraryTitle.simple_title.startswith(starts_with))
            else:
                ignore = []
                for letter in ascii_lowercase:
                    ignore.append(LibraryTitle.simple_title.startswith(toUnicode(letter)))
                filter_or.append(not_(or_(*ignore)))

        if search:
            filter_or.append(LibraryTitle.simple_title.like('%%' + search + '%%'))

        if len(filter_or) > 0:
            q = q.filter(or_(*filter_or))

        total_count = q.count()
        if total_count == 0:
            return 0, []

        if order == 'release_order':
            q = q.order_by(desc(Release.last_edit))
        else:
            q = q.order_by(asc(LibraryTitle.simple_title))

        if limit_offset:
            splt = splitString(limit_offset) if isinstance(limit_offset, (str, unicode)) else limit_offset
            limit = splt[0]
            offset = 0 if len(splt) is 1 else splt[1]
            q = q.limit(limit).offset(offset)

        # Get all movie_ids in sorted order
        movie_ids = [m.id for m in q.all()]

        # List release statuses
        releases = db.query(Release) \
            .filter(Release.media_id.in_(movie_ids)) \
            .all()

        release_statuses = dict((m, set()) for m in movie_ids)
        releases_count = dict((m, 0) for m in movie_ids)
        for release in releases:
            release_statuses[release.media_id].add('%d,%d' % (release.status_id, release.quality_id))
            releases_count[release.media_id] += 1

        # Get main movie data
        q2 = db.query(Media) \
            .options(joinedload_all('library.titles')) \
            .options(joinedload_all('library.files')) \
            .options(joinedload_all('status')) \
            .options(joinedload_all('files'))

        q2 = q2.filter(Media.id.in_(movie_ids))

        results = q2.all()

        # Create dict by movie id
        movie_dict = {}
        for movie in results:
            movie_dict[movie.id] = movie

        # List movies based on movie_ids order
        movies = []
        for movie_id in movie_ids:

            releases = []
            for r in release_statuses.get(movie_id):
                x = splitString(r)
                releases.append({'status_id': x[0], 'quality_id': x[1]})

            # Merge releases with movie dict
            movies.append(mergeDicts(movie_dict[movie_id].to_dict({
                'library': {'titles': {}, 'files':{}},
                'files': {},
            }), {
                'releases': releases,
                'releases_count': releases_count.get(movie_id),
            }))

        db.expire_all()
        return total_count, movies

    def availableChars(self, status = None, release_status = None):

        status = status or []
        release_status = release_status or []

        db = get_session()

        # Make a list from string
        if not isinstance(status, (list, tuple)):
            status = [status]
        if release_status and not isinstance(release_status, (list, tuple)):
            release_status = [release_status]

        q = db.query(Media)

        # Filter on movie status
        if status and len(status) > 0:
            statuses = fireEvent('status.get', status, single = len(release_status) > 1)
            statuses = [s.get('id') for s in statuses]

            q = q.filter(Media.status_id.in_(statuses))

        # Filter on release status
        if release_status and len(release_status) > 0:

            statuses = fireEvent('status.get', release_status, single = len(release_status) > 1)
            statuses = [s.get('id') for s in statuses]

            q = q.join(Media.releases) \
                .filter(Release.status_id.in_(statuses))

        q = q.join(Library, LibraryTitle) \
            .with_entities(LibraryTitle.simple_title) \
            .filter(LibraryTitle.default == True)

        titles = q.all()

        chars = set()
        for title in titles:
            try:
                char = title[0][0]
                char = char if char in ascii_lowercase else '#'
                chars.add(str(char))
            except:
                log.error('Failed getting title for %s', title.libraries_id)

            if len(chars) == 25:
                break

        db.expire_all()
        return ''.join(sorted(chars))

    def listView(self, **kwargs):

        status = splitString(kwargs.get('status'))
        release_status = splitString(kwargs.get('release_status'))
        limit_offset = kwargs.get('limit_offset')
        starts_with = kwargs.get('starts_with')
        search = kwargs.get('search')
        order = kwargs.get('order')

        total_movies, movies = self.list(
            status = status,
            release_status = release_status,
            limit_offset = limit_offset,
            starts_with = starts_with,
            search = search,
            order = order
        )

        return {
            'success': True,
            'empty': len(movies) == 0,
            'total': total_movies,
            'movies': movies,
        }

    def charView(self, **kwargs):

        status = splitString(kwargs.get('status', None))
        release_status = splitString(kwargs.get('release_status', None))
        chars = self.availableChars(status, release_status)

        return {
            'success': True,
            'empty': len(chars) == 0,
            'chars': chars,
        }
=======
>>>>>>> 2fc48098

    def add(self, params = None, force_readd = True, search_after = True, update_library = False, status_id = None):
        if not params: params = {}

        if not params.get('identifier'):
            msg = 'Can\'t add movie without imdb identifier.'
            log.error(msg)
            fireEvent('notify.frontend', type = 'movie.is_tvshow', message = msg)
            return False
        else:
            try:
                is_movie = fireEvent('movie.is_movie', identifier = params.get('identifier'), single = True)
                if not is_movie:
                    msg = 'Can\'t add movie, seems to be a TV show.'
                    log.error(msg)
                    fireEvent('notify.frontend', type = 'movie.is_tvshow', message = msg)
                    return False
            except:
                pass


        library = fireEvent('library.add.movie', single = True, attrs = params, update_after = update_library)

        # Status
        status_active, snatched_status, ignored_status, done_status, downloaded_status = \
            fireEvent('status.get', ['active', 'snatched', 'ignored', 'done', 'downloaded'], single = True)

        default_profile = fireEvent('profile.default', single = True)
        cat_id = params.get('category_id')

        db = get_session()
        m = db.query(Media).filter_by(library_id = library.get('id')).first()
        added = True
        do_search = False
        search_after = search_after and self.conf('search_on_add', section = 'moviesearcher')
        if not m:
            m = Media(
                library_id = library.get('id'),
                profile_id = params.get('profile_id', default_profile.get('id')),
                status_id = status_id if status_id else status_active.get('id'),
                category_id = tryInt(cat_id) if cat_id is not None and tryInt(cat_id) > 0 else None,
            )
            db.add(m)
            db.commit()

            onComplete = None
            if search_after:
                onComplete = self.createOnComplete(m.id)

            fireEventAsync('library.update.movie', params.get('identifier'), default_title = params.get('title', ''), on_complete = onComplete)
            search_after = False
        elif force_readd:

            # Clean snatched history
            for release in m.releases:
                if release.status_id in [downloaded_status.get('id'), snatched_status.get('id'), done_status.get('id')]:
                    if params.get('ignore_previous', False):
                        release.status_id = ignored_status.get('id')
                    else:
                        fireEvent('release.delete', release.id, single = True)

            m.profile_id = params.get('profile_id', default_profile.get('id'))
            m.category_id = tryInt(cat_id) if cat_id is not None and tryInt(cat_id) > 0 else (m.category_id or None)
        else:
            log.debug('Movie already exists, not updating: %s', params)
            added = False

        if force_readd:
            m.status_id = status_id if status_id else status_active.get('id')
            m.last_edit = int(time.time())
            do_search = True

        db.commit()

        # Remove releases
        available_status = fireEvent('status.get', 'available', single = True)
        for rel in m.releases:
            if rel.status_id is available_status.get('id'):
                db.delete(rel)
                db.commit()

        movie_dict = m.to_dict(self.default_dict)

        if do_search and search_after:
            onComplete = self.createOnComplete(m.id)
            onComplete()

        if added:
            fireEvent('notify.frontend', type = 'movie.added', data = movie_dict, message = 'Successfully added "%s" to your wanted list.' % params.get('title', ''))

        db.expire_all()
        return movie_dict

    def addView(self, **kwargs):
        add_dict = self.add(params = kwargs)

        return {
            'success': True if add_dict else False,
            'movie': add_dict,
        }

    def edit(self, id = '', **kwargs):

        db = get_session()

        available_status = fireEvent('status.get', 'available', single = True)

        ids = splitString(id)
        for movie_id in ids:

            m = db.query(Media).filter_by(id = movie_id).first()
            if not m:
                continue

            m.profile_id = kwargs.get('profile_id')

            cat_id = kwargs.get('category_id')
            if cat_id is not None:
                m.category_id = tryInt(cat_id) if tryInt(cat_id) > 0 else None

            # Remove releases
            for rel in m.releases:
                if rel.status_id is available_status.get('id'):
                    db.delete(rel)
                    db.commit()

            # Default title
            if kwargs.get('default_title'):
                for title in m.library.titles:
                    title.default = toUnicode(kwargs.get('default_title', '')).lower() == toUnicode(title.title).lower()

            db.commit()

            fireEvent('media.restatus', m.id)

            movie_dict = m.to_dict(self.default_dict)
            fireEventAsync('movie.searcher.single', movie_dict, on_complete = self.createNotifyFront(movie_id))

        db.expire_all()
        return {
            'success': True,
        }<|MERGE_RESOLUTION|>--- conflicted
+++ resolved
@@ -40,249 +40,6 @@
         })
 
         addEvent('movie.add', self.add)
-<<<<<<< HEAD
-        addEvent('movie.delete', self.delete)
-        addEvent('movie.get', self.get)
-        addEvent('movie.list', self.list)
-        addEvent('movie.restatus', self.restatus)
-
-    def getView(self, id = None, **kwargs):
-
-        movie = self.get(id) if id else None
-
-        return {
-            'success': movie is not None,
-            'movie': movie,
-        }
-
-    def get(self, movie_id):
-
-        db = get_session()
-
-        imdb_id = getImdb(str(movie_id))
-
-        if(imdb_id):
-            m = db.query(Media).filter(Media.library.has(identifier = imdb_id)).first()
-        else:
-            m = db.query(Media).filter_by(id = movie_id).first()
-
-        results = None
-        if m:
-            results = m.to_dict(self.default_dict)
-
-        db.expire_all()
-        return results
-
-    def list(self, status = None, release_status = None, limit_offset = None, starts_with = None, search = None, order = None):
-
-        db = get_session()
-
-        # Make a list from string
-        if status and not isinstance(status, (list, tuple)):
-            status = [status]
-        if release_status and not isinstance(release_status, (list, tuple)):
-            release_status = [release_status]
-
-        # query movie ids
-        q = db.query(Media) \
-            .with_entities(Media.id) \
-            .group_by(Media.id)
-
-        # Filter on movie status
-        if status and len(status) > 0:
-            statuses = fireEvent('status.get', status, single = len(status) > 1)
-            statuses = [s.get('id') for s in statuses]
-
-            q = q.filter(Media.status_id.in_(statuses))
-
-        # Filter on release status
-        if release_status and len(release_status) > 0:
-            q = q.join(Media.releases)
-
-            statuses = fireEvent('status.get', release_status, single = len(release_status) > 1)
-            statuses = [s.get('id') for s in statuses]
-
-            q = q.filter(Release.status_id.in_(statuses))
-
-        # Only join when searching / ordering
-        if starts_with or search or order != 'release_order':
-            q = q.join(Media.library, Library.titles) \
-                .filter(LibraryTitle.default == True)
-
-        # Add search filters
-        filter_or = []
-        if starts_with:
-            starts_with = toUnicode(starts_with.lower())
-            if starts_with in ascii_lowercase:
-                filter_or.append(LibraryTitle.simple_title.startswith(starts_with))
-            else:
-                ignore = []
-                for letter in ascii_lowercase:
-                    ignore.append(LibraryTitle.simple_title.startswith(toUnicode(letter)))
-                filter_or.append(not_(or_(*ignore)))
-
-        if search:
-            filter_or.append(LibraryTitle.simple_title.like('%%' + search + '%%'))
-
-        if len(filter_or) > 0:
-            q = q.filter(or_(*filter_or))
-
-        total_count = q.count()
-        if total_count == 0:
-            return 0, []
-
-        if order == 'release_order':
-            q = q.order_by(desc(Release.last_edit))
-        else:
-            q = q.order_by(asc(LibraryTitle.simple_title))
-
-        if limit_offset:
-            splt = splitString(limit_offset) if isinstance(limit_offset, (str, unicode)) else limit_offset
-            limit = splt[0]
-            offset = 0 if len(splt) is 1 else splt[1]
-            q = q.limit(limit).offset(offset)
-
-        # Get all movie_ids in sorted order
-        movie_ids = [m.id for m in q.all()]
-
-        # List release statuses
-        releases = db.query(Release) \
-            .filter(Release.media_id.in_(movie_ids)) \
-            .all()
-
-        release_statuses = dict((m, set()) for m in movie_ids)
-        releases_count = dict((m, 0) for m in movie_ids)
-        for release in releases:
-            release_statuses[release.media_id].add('%d,%d' % (release.status_id, release.quality_id))
-            releases_count[release.media_id] += 1
-
-        # Get main movie data
-        q2 = db.query(Media) \
-            .options(joinedload_all('library.titles')) \
-            .options(joinedload_all('library.files')) \
-            .options(joinedload_all('status')) \
-            .options(joinedload_all('files'))
-
-        q2 = q2.filter(Media.id.in_(movie_ids))
-
-        results = q2.all()
-
-        # Create dict by movie id
-        movie_dict = {}
-        for movie in results:
-            movie_dict[movie.id] = movie
-
-        # List movies based on movie_ids order
-        movies = []
-        for movie_id in movie_ids:
-
-            releases = []
-            for r in release_statuses.get(movie_id):
-                x = splitString(r)
-                releases.append({'status_id': x[0], 'quality_id': x[1]})
-
-            # Merge releases with movie dict
-            movies.append(mergeDicts(movie_dict[movie_id].to_dict({
-                'library': {'titles': {}, 'files':{}},
-                'files': {},
-            }), {
-                'releases': releases,
-                'releases_count': releases_count.get(movie_id),
-            }))
-
-        db.expire_all()
-        return total_count, movies
-
-    def availableChars(self, status = None, release_status = None):
-
-        status = status or []
-        release_status = release_status or []
-
-        db = get_session()
-
-        # Make a list from string
-        if not isinstance(status, (list, tuple)):
-            status = [status]
-        if release_status and not isinstance(release_status, (list, tuple)):
-            release_status = [release_status]
-
-        q = db.query(Media)
-
-        # Filter on movie status
-        if status and len(status) > 0:
-            statuses = fireEvent('status.get', status, single = len(release_status) > 1)
-            statuses = [s.get('id') for s in statuses]
-
-            q = q.filter(Media.status_id.in_(statuses))
-
-        # Filter on release status
-        if release_status and len(release_status) > 0:
-
-            statuses = fireEvent('status.get', release_status, single = len(release_status) > 1)
-            statuses = [s.get('id') for s in statuses]
-
-            q = q.join(Media.releases) \
-                .filter(Release.status_id.in_(statuses))
-
-        q = q.join(Library, LibraryTitle) \
-            .with_entities(LibraryTitle.simple_title) \
-            .filter(LibraryTitle.default == True)
-
-        titles = q.all()
-
-        chars = set()
-        for title in titles:
-            try:
-                char = title[0][0]
-                char = char if char in ascii_lowercase else '#'
-                chars.add(str(char))
-            except:
-                log.error('Failed getting title for %s', title.libraries_id)
-
-            if len(chars) == 25:
-                break
-
-        db.expire_all()
-        return ''.join(sorted(chars))
-
-    def listView(self, **kwargs):
-
-        status = splitString(kwargs.get('status'))
-        release_status = splitString(kwargs.get('release_status'))
-        limit_offset = kwargs.get('limit_offset')
-        starts_with = kwargs.get('starts_with')
-        search = kwargs.get('search')
-        order = kwargs.get('order')
-
-        total_movies, movies = self.list(
-            status = status,
-            release_status = release_status,
-            limit_offset = limit_offset,
-            starts_with = starts_with,
-            search = search,
-            order = order
-        )
-
-        return {
-            'success': True,
-            'empty': len(movies) == 0,
-            'total': total_movies,
-            'movies': movies,
-        }
-
-    def charView(self, **kwargs):
-
-        status = splitString(kwargs.get('status', None))
-        release_status = splitString(kwargs.get('release_status', None))
-        chars = self.availableChars(status, release_status)
-
-        return {
-            'success': True,
-            'empty': len(chars) == 0,
-            'chars': chars,
-        }
-=======
->>>>>>> 2fc48098
 
     def add(self, params = None, force_readd = True, search_after = True, update_library = False, status_id = None):
         if not params: params = {}
