<<<<<<< HEAD
Block.Search = new Class({

	Extends: BlockBase,

	cache: {},

	create: function(){
		var self = this;

		var focus_timer = 0;
		self.el = new Element('div.search_form').adopt(
			new Element('div.input').adopt(
				self.input = new Element('input', {
					'placeholder': 'Search & add a new movie',
					'events': {
						'keyup': self.keyup.bind(self),
						'focus': function(){
							if(focus_timer) clearTimeout(focus_timer);
							self.el.addClass('focused')
							if(this.get('value'))
								self.hideResults(false)
						},
						'blur': function(){
							focus_timer = (function(){
								self.el.removeClass('focused')
							}).delay(100);
						}
					}
				}),
				new Element('a.icon2', {
					'events': {
						'click': self.clear.bind(self),
						'touchend': self.clear.bind(self)
					}
				})
			),
			self.result_container = new Element('div.results_container', {
				'tween': {
					'duration': 200
				},
				'events': {
					'mousewheel': function(e){
						(e).stopPropagation();
					}
				}
			}).adopt(
				self.results = new Element('div.results')
			)
		);

		self.mask = new Element('div.mask').inject(self.result_container).fade('hide');

	},

	clear: function(e){
		var self = this;
		(e).preventDefault();

		if(self.last_q === ''){
			self.input.blur()
			self.last_q = null;
		}
		else {

			self.last_q = '';
			self.input.set('value', '');
			self.input.focus()

			self.movies = []
			self.results.empty()
			self.el.removeClass('filled')

		}
	},

	hideResults: function(bool){
		var self = this;

		if(self.hidden == bool) return;

		self.el[bool ? 'removeClass' : 'addClass']('shown');

		if(bool){
			History.removeEvent('change', self.hideResults.bind(self, !bool));
			self.el.removeEvent('outerClick', self.hideResults.bind(self, !bool));
		}
		else {
			History.addEvent('change', self.hideResults.bind(self, !bool));
			self.el.addEvent('outerClick', self.hideResults.bind(self, !bool));
		}

		self.hidden = bool;
	},

	keyup: function(e){
		var self = this;

		self.el[self.q() ? 'addClass' : 'removeClass']('filled')

		if(self.q() != self.last_q){
			if(self.api_request && self.api_request.isRunning())
				self.api_request.cancel();

			if(self.autocomplete_timer) clearTimeout(self.autocomplete_timer)
			self.autocomplete_timer = self.autocomplete.delay(300, self)
		}

	},

	autocomplete: function(){
		var self = this;

		if(!self.q()){
			self.hideResults(true)
			return
		}

		self.list()
	},

	list: function(){
		var self = this,
			q = self.q(),
			cache = self.cache[q];

		self.hideResults(false);

		if(!cache){
			self.mask.fade('in');

			if(!self.spinner)
				self.spinner = createSpinner(self.mask);

			self.api_request = Api.request('movie.search', {
				'data': {
					'q': q
				},
				'onComplete': self.fill.bind(self, q)
			})
		}
		else
			self.fill(q, cache)

		self.last_q = q;

	},

	fill: function(q, json){
		var self = this;

		self.cache[q] = json

		self.movies = {}
		self.results.empty()

		Object.each(json.movies, function(movie){

			var m = new Block.Search.Item(movie);
			$(m).inject(self.results)
			self.movies[movie.imdb || 'r-'+Math.floor(Math.random()*10000)] = m

			if(q == movie.imdb)
				m.movieOptions()

		});

		// Calculate result heights
		var w = window.getSize(),
			rc = self.result_container.getCoordinates();

		self.results.setStyle('max-height', (w.y - rc.top - 50) + 'px')
		self.mask.fade('out')

	},

	loading: function(bool){
		this.el[bool ? 'addClass' : 'removeClass']('loading')
	},

	q: function(){
		return this.input.get('value').trim();
	}

});

Block.Search.Item = new Class({
=======
Block.Search.MovieItem = new Class({
>>>>>>> 10fe175f

	Implements: [Options, Events],

	initialize: function(info, options){
		var self = this;
		self.setOptions(options);

		self.info = info;
		self.alternative_titles = [];

		self.create();
	},

	create: function(){
		var self = this,
			info = self.info;

		self.el = new Element('div.media_result', {
			'id': info.imdb
		}).adopt(
			self.thumbnail = info.images && info.images.poster.length > 0 ? new Element('img.thumbnail', {
				'src': info.images.poster[0],
				'height': null,
				'width': null
			}) : null,
			self.options_el = new Element('div.options.inlay'),
			self.data_container = new Element('div.data', {
				'events': {
					'click': self.movieOptions.bind(self)
				}
			}).adopt(
				self.info_container = new Element('div.info').adopt(
					new Element('h2').adopt(
						self.title = new Element('span.title', {
							'text': info.titles && info.titles.length > 0 ? info.titles[0] : 'Unknown'
						}),
						self.year = info.year ? new Element('span.year', {
							'text': info.year
						}) : null
					)
				)
			)
		)

		if(info.titles)
			info.titles.each(function(title){
				self.alternativeTitle({
					'title': title
				});
			})
	},

	alternativeTitle: function(alternative){
		var self = this;

		self.alternative_titles.include(alternative);
	},

	getTitle: function(){
		var self = this;
		try {
			return self.info.original_title ? self.info.original_title : self.info.titles[0];
		}
		catch(e){
			return 'Unknown';
		}
	},

	get: function(key){
		return this.info[key]
	},

	movieOptions: function(){
		var self = this;

		self.createOptions();

		self.data_container.addClass('open');
		self.el.addEvent('outerClick', self.closeOptions.bind(self))

	},

	closeOptions: function(){
		var self = this;

		self.data_container.removeClass('open');
		self.el.removeEvents('outerClick')
	},

	add: function(e){
		var self = this;

		if(e)
			(e).preventDefault();

		self.loadingMask();

		Api.request('movie.add', {
			'data': {
				'identifier': self.info.imdb,
				'title': self.title_select.get('value'),
				'profile_id': self.profile_select.get('value'),
				'category_id': self.category_select.get('value')
			},
			'onComplete': function(json){
				self.options_el.empty();
				self.options_el.adopt(
					new Element('div.message', {
						'text': json.added ? 'Movie successfully added.' : 'Movie didn\'t add properly. Check logs'
					})
				);
				self.mask.fade('out');

				self.fireEvent('added');
			},
			'onFailure': function(){
				self.options_el.empty();
				self.options_el.adopt(
					new Element('div.message', {
						'text': 'Something went wrong, check the logs for more info.'
					})
				);
				self.mask.fade('out');
			}
		});
	},

	createOptions: function(){
		var self = this,
			info = self.info;

		if(!self.options_el.hasClass('set')){

			if(self.info.in_library){
				var in_library = [];
				self.info.in_library.releases.each(function(release){
					in_library.include(release.quality.label)
				});
			}

			self.options_el.grab(
				new Element('div', {
					'class': self.info.in_wanted && self.info.in_wanted.profile_id || in_library ? 'in_library_wanted' : ''
				}).adopt(
					self.info.in_wanted && self.info.in_wanted.profile_id ? new Element('span.in_wanted', {
						'text': 'Already in wanted list: ' + Quality.getProfile(self.info.in_wanted.profile_id).get('label')
					}) : (in_library ? new Element('span.in_library', {
						'text': 'Already in library: ' + in_library.join(', ')
					}) : null),
					self.title_select = new Element('select', {
						'name': 'title'
					}),
					self.profile_select = new Element('select', {
						'name': 'profile'
					}),
					self.category_select = new Element('select', {
						'name': 'category'
					}).grab(
						new Element('option', {'value': -1, 'text': 'None'})
					),
					self.add_button = new Element('a.button', {
						'text': 'Add',
						'events': {
							'click': self.add.bind(self)
						}
					})
				)
			);

			Array.each(self.alternative_titles, function(alt){
				new Element('option', {
					'text': alt.title
				}).inject(self.title_select)
			})


			// Fill categories
			var categories = CategoryList.getAll();

			if(categories.length == 0)
				self.category_select.hide();
			else {
				self.category_select.movie();
				categories.each(function(category){
					new Element('option', {
						'value': category.data.id,
						'text': category.data.label
					}).inject(self.category_select);
				});
			}

			// Fill profiles
			var profiles = Quality.getActiveProfiles();
			if(profiles.length == 1)
				self.profile_select.hide();

			profiles.each(function(profile){
				new Element('option', {
					'value': profile.id ? profile.id : profile.data.id,
					'text': profile.label ? profile.label : profile.data.label
				}).inject(self.profile_select)
			});

			self.options_el.addClass('set');

			if(categories.length == 0 && self.title_select.getElements('option').length == 1 && profiles.length == 1 &&
				!(self.info.in_wanted && self.info.in_wanted.profile_id || in_library))
				self.add();

		}

	},

	loadingMask: function(){
		var self = this;

		self.mask = new Element('div.mask').inject(self.el).fade('hide')

		createSpinner(self.mask)
		self.mask.fade('in')

	},

	toElement: function(){
		return this.el
	}

});<|MERGE_RESOLUTION|>--- conflicted
+++ resolved
@@ -1,193 +1,4 @@
-<<<<<<< HEAD
-Block.Search = new Class({
-
-	Extends: BlockBase,
-
-	cache: {},
-
-	create: function(){
-		var self = this;
-
-		var focus_timer = 0;
-		self.el = new Element('div.search_form').adopt(
-			new Element('div.input').adopt(
-				self.input = new Element('input', {
-					'placeholder': 'Search & add a new movie',
-					'events': {
-						'keyup': self.keyup.bind(self),
-						'focus': function(){
-							if(focus_timer) clearTimeout(focus_timer);
-							self.el.addClass('focused')
-							if(this.get('value'))
-								self.hideResults(false)
-						},
-						'blur': function(){
-							focus_timer = (function(){
-								self.el.removeClass('focused')
-							}).delay(100);
-						}
-					}
-				}),
-				new Element('a.icon2', {
-					'events': {
-						'click': self.clear.bind(self),
-						'touchend': self.clear.bind(self)
-					}
-				})
-			),
-			self.result_container = new Element('div.results_container', {
-				'tween': {
-					'duration': 200
-				},
-				'events': {
-					'mousewheel': function(e){
-						(e).stopPropagation();
-					}
-				}
-			}).adopt(
-				self.results = new Element('div.results')
-			)
-		);
-
-		self.mask = new Element('div.mask').inject(self.result_container).fade('hide');
-
-	},
-
-	clear: function(e){
-		var self = this;
-		(e).preventDefault();
-
-		if(self.last_q === ''){
-			self.input.blur()
-			self.last_q = null;
-		}
-		else {
-
-			self.last_q = '';
-			self.input.set('value', '');
-			self.input.focus()
-
-			self.movies = []
-			self.results.empty()
-			self.el.removeClass('filled')
-
-		}
-	},
-
-	hideResults: function(bool){
-		var self = this;
-
-		if(self.hidden == bool) return;
-
-		self.el[bool ? 'removeClass' : 'addClass']('shown');
-
-		if(bool){
-			History.removeEvent('change', self.hideResults.bind(self, !bool));
-			self.el.removeEvent('outerClick', self.hideResults.bind(self, !bool));
-		}
-		else {
-			History.addEvent('change', self.hideResults.bind(self, !bool));
-			self.el.addEvent('outerClick', self.hideResults.bind(self, !bool));
-		}
-
-		self.hidden = bool;
-	},
-
-	keyup: function(e){
-		var self = this;
-
-		self.el[self.q() ? 'addClass' : 'removeClass']('filled')
-
-		if(self.q() != self.last_q){
-			if(self.api_request && self.api_request.isRunning())
-				self.api_request.cancel();
-
-			if(self.autocomplete_timer) clearTimeout(self.autocomplete_timer)
-			self.autocomplete_timer = self.autocomplete.delay(300, self)
-		}
-
-	},
-
-	autocomplete: function(){
-		var self = this;
-
-		if(!self.q()){
-			self.hideResults(true)
-			return
-		}
-
-		self.list()
-	},
-
-	list: function(){
-		var self = this,
-			q = self.q(),
-			cache = self.cache[q];
-
-		self.hideResults(false);
-
-		if(!cache){
-			self.mask.fade('in');
-
-			if(!self.spinner)
-				self.spinner = createSpinner(self.mask);
-
-			self.api_request = Api.request('movie.search', {
-				'data': {
-					'q': q
-				},
-				'onComplete': self.fill.bind(self, q)
-			})
-		}
-		else
-			self.fill(q, cache)
-
-		self.last_q = q;
-
-	},
-
-	fill: function(q, json){
-		var self = this;
-
-		self.cache[q] = json
-
-		self.movies = {}
-		self.results.empty()
-
-		Object.each(json.movies, function(movie){
-
-			var m = new Block.Search.Item(movie);
-			$(m).inject(self.results)
-			self.movies[movie.imdb || 'r-'+Math.floor(Math.random()*10000)] = m
-
-			if(q == movie.imdb)
-				m.movieOptions()
-
-		});
-
-		// Calculate result heights
-		var w = window.getSize(),
-			rc = self.result_container.getCoordinates();
-
-		self.results.setStyle('max-height', (w.y - rc.top - 50) + 'px')
-		self.mask.fade('out')
-
-	},
-
-	loading: function(bool){
-		this.el[bool ? 'addClass' : 'removeClass']('loading')
-	},
-
-	q: function(){
-		return this.input.get('value').trim();
-	}
-
-});
-
-Block.Search.Item = new Class({
-=======
 Block.Search.MovieItem = new Class({
->>>>>>> 10fe175f
 
 	Implements: [Options, Events],
 
