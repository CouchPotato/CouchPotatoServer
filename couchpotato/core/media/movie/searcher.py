from datetime import date
import random
import re
import time
import traceback

from couchpotato import get_db
from couchpotato.api import addApiView
from couchpotato.core.event import addEvent, fireEvent, fireEventAsync
from couchpotato.core.helpers.encoding import simplifyString
from couchpotato.core.helpers.variable import getTitle, possibleTitles, getImdb, getIdentifier, tryInt
from couchpotato.core.logger import CPLog
from couchpotato.core.media._base.searcher.base import SearcherBase
from couchpotato.core.media.movie import MovieTypeBase
from couchpotato.environment import Env


log = CPLog(__name__)

autoload = 'MovieSearcher'


class MovieSearcher(SearcherBase, MovieTypeBase):

    in_progress = False

    def __init__(self):
        super(MovieSearcher, self).__init__()

        addEvent('movie.searcher.all', self.searchAll)
        addEvent('movie.searcher.all_view', self.searchAllView)
        addEvent('movie.searcher.single', self.single)
        addEvent('movie.searcher.try_next_release', self.tryNextRelease)
        addEvent('movie.searcher.could_be_released', self.couldBeReleased)
        addEvent('searcher.correct_release', self.correctRelease)
        addEvent('searcher.get_search_title', self.getSearchTitle)

        addApiView('movie.searcher.try_next', self.tryNextReleaseView, docs = {
            'desc': 'Marks the snatched results as ignored and try the next best release',
            'params': {
                'media_id': {'desc': 'The id of the media'},
            },
        })

        addApiView('movie.searcher.full_search', self.searchAllView, docs = {
            'desc': 'Starts a full search for all wanted movies',
        })

        addApiView('movie.searcher.progress', self.getProgress, docs = {
            'desc': 'Get the progress of current full search',
            'return': {'type': 'object', 'example': """{
    'progress': False || object, total & to_go,
}"""},
        })

        if self.conf('run_on_launch'):
            addEvent('app.load', self.searchAll)

    def searchAllView(self, **kwargs):

        fireEventAsync('movie.searcher.all', manual = True)

        return {
            'success': not self.in_progress
        }

    def searchAll(self, manual = False):

        if self.in_progress:
            log.info('Search already in progress')
            fireEvent('notify.frontend', type = 'movie.searcher.already_started', data = True, message = 'Full search already in progress')
            return

        self.in_progress = True
        fireEvent('notify.frontend', type = 'movie.searcher.started', data = True, message = 'Full search started')

        medias = [x['_id'] for x in fireEvent('media.with_status', 'active', types = 'movie', with_doc = False, single = True)]
        random.shuffle(medias)

        total = len(medias)
        self.in_progress = {
            'total': total,
            'to_go': total,
        }

        try:
            search_protocols = fireEvent('searcher.protocols', single = True)

            for media_id in medias:

                media = fireEvent('media.get', media_id, single = True)
                if not media: continue

                try:
                    self.single(media, search_protocols, manual = manual)
                except IndexError:
                    log.error('Forcing library update for %s, if you see this often, please report: %s', (getIdentifier(media), traceback.format_exc()))
                    fireEvent('movie.update', media_id)
                except:
                    log.error('Search failed for %s: %s', (getIdentifier(media), traceback.format_exc()))

                self.in_progress['to_go'] -= 1

                # Break if CP wants to shut down
                if self.shuttingDown():
                    break

        except SearchSetupError:
            pass

        self.in_progress = False

    def single(self, movie, search_protocols = None, manual = False, force_download = False):

        # Find out search type
        try:
            if not search_protocols:
                search_protocols = fireEvent('searcher.protocols', single = True)
        except SearchSetupError:
            return

        if not movie['profile_id'] or (movie['status'] == 'done' and not manual):
            log.debug('Movie doesn\'t have a profile or already done, assuming in manage tab.')
            fireEvent('media.restatus', movie['_id'], single = True)
            return

        default_title = getTitle(movie)
        if not default_title:
            log.error('No proper info found for movie, removing it from library to stop it from causing more issues.')
            fireEvent('media.delete', movie['_id'], single = True)
            return

        # Update media status and check if it is still not done (due to the stop searching after feature
        if fireEvent('media.restatus', movie['_id'], single = True) == 'done':
            log.debug('No better quality found, marking movie %s as done.', default_title)

        pre_releases = fireEvent('quality.pre_releases', single = True)
        release_dates = fireEvent('movie.update_release_dates', movie['_id'], merge = True)

        found_releases = []
        previous_releases = movie.get('releases', [])
        too_early_to_search = []
        outside_eta_results = 0
        always_search = self.conf('always_search')
        ignore_eta = manual
        total_result_count = 0

        fireEvent('notify.frontend', type = 'movie.searcher.started', data = {'_id': movie['_id']}, message = 'Searching for "%s"' % default_title)

        # Ignore eta once every 7 days
        if not always_search:
            prop_name = 'last_ignored_eta.%s' % movie['_id']
            last_ignored_eta = float(Env.prop(prop_name, default = 0))
            if last_ignored_eta < time.time() - 604800:
                ignore_eta = True
                Env.prop(prop_name, value = time.time())

        db = get_db()

        profile = db.get('id', movie['profile_id'])
        ret = False

        for index, q_identifier in enumerate(profile.get('qualities', [])):
            quality_custom = {
                'index': index,
                'quality': q_identifier,
                'finish': profile['finish'][index],
                'wait_for': tryInt(profile['wait_for'][index]),
                '3d': profile['3d'][index] if profile.get('3d') else False,
                'minimum_score': profile.get('minimum_score', 1),
            }

            could_not_be_released = not self.couldBeReleased(q_identifier in pre_releases, release_dates, movie['info']['year'])
            if not always_search and could_not_be_released:
                too_early_to_search.append(q_identifier)

                # Skip release, if ETA isn't ignored
                if not ignore_eta:
                    continue

            has_better_quality = 0

            # See if better quality is available
            for release in movie.get('releases', []):
                if release['status'] not in ['available', 'ignored', 'failed']:
                    is_higher = fireEvent('quality.ishigher', \
                            {'identifier': q_identifier, 'is_3d': quality_custom.get('3d', 0)}, \
                            {'identifier': release['quality'], 'is_3d': release.get('is_3d', 0)}, \
                            profile, single = True)
                    if is_higher != 'higher':
                        has_better_quality += 1

            # Don't search for quality lower then already available.
            if has_better_quality > 0:
                log.info('Better quality (%s) already available or snatched for %s', (q_identifier, default_title))
                fireEvent('media.restatus', movie['_id'], single = True)
                break

            quality = fireEvent('quality.single', identifier = q_identifier, single = True)
            log.info('Search for %s in %s%s', (default_title, quality['label'], ' ignoring ETA' if always_search or ignore_eta else ''))

            # Extend quality with profile customs
            quality['custom'] = quality_custom

            results = fireEvent('searcher.search', search_protocols, movie, quality, single = True) or []

            # Check if movie isn't deleted while searching
            if not fireEvent('media.get', movie.get('_id'), single = True):
                break

            # Add them to this movie releases list
            found_releases += fireEvent('release.create_from_search', results, movie, quality, single = True)
            results_count = len(found_releases)
            total_result_count += results_count
            if results_count == 0:
                log.debug('Nothing found for %s in %s', (default_title, quality['label']))

            # Keep track of releases found outside ETA window
            outside_eta_results += results_count if could_not_be_released else 0

            # Don't trigger download, but notify user of available releases
            if could_not_be_released and results_count > 0:
                log.debug('Found %s releases for "%s", but ETA isn\'t correct yet.', (results_count, default_title))

            # Try find a valid result and download it
            if (force_download or not could_not_be_released or always_search) and fireEvent('release.try_download_result', results, movie, quality_custom, single = True):
                ret = True

            # Remove releases that aren't found anymore
            temp_previous_releases = []
            for release in previous_releases:
                if release.get('status') == 'available' and release.get('identifier') not in found_releases:
                    fireEvent('release.delete', release.get('_id'), single = True)
                else:
                    temp_previous_releases.append(release)
            previous_releases = temp_previous_releases
            del temp_previous_releases

            # Break if CP wants to shut down
            if self.shuttingDown() or ret:
                break

        if total_result_count > 0:
            fireEvent('media.tag', movie['_id'], 'recent', update_edited = True, single = True)

        if len(too_early_to_search) > 0:
            log.info2('Too early to search for %s, %s', (too_early_to_search, default_title))

            if outside_eta_results > 0:
                message = 'Found %s releases for "%s" before ETA. Select and download via the dashboard.' % (outside_eta_results, default_title)
                log.info(message)

                if not manual:
                    fireEvent('media.available', message = message, data = {})

        fireEvent('notify.frontend', type = 'movie.searcher.ended', data = {'_id': movie['_id']})

        return ret

    def correctRelease(self, nzb = None, media = None, quality = None, **kwargs):

        if media.get('type') != 'movie': return

        media_title = fireEvent('searcher.get_search_title', media, single = True)

        imdb_results = kwargs.get('imdb_results', False)
        retention = Env.setting('retention', section = 'nzb')

        if nzb.get('seeders') is None and 0 < retention < nzb.get('age', 0):
            log.info2('Wrong: Outside retention, age is %s, needs %s or lower: %s', (nzb['age'], retention, nzb['name']))
            return False

        # Check for required and ignored words
        if not fireEvent('searcher.correct_words', nzb['name'], media, single = True):
            return False

        preferred_quality = quality if quality else fireEvent('quality.single', identifier = quality['identifier'], single = True)

        # Contains lower quality string
<<<<<<< HEAD
        contains_other = fireEvent('searcher.contains_other_quality', nzb, movie_year = media['info']['year'], preferred_quality = preferred_quality, single = True)
        if contains_other and isinstance(contains_other, dict):
=======
        contains_other = fireEvent('searcher.contains_other_quality', nzb, movie_year = media['info']['year'], preferred_quality = preferred_quality, types = [self._type], single = True)
        if contains_other != False:
>>>>>>> 106c5c2d
            log.info2('Wrong: %s, looking for %s, found %s', (nzb['name'], quality['label'], [x for x in contains_other] if contains_other else 'no quality'))
            return False

        # Contains lower quality string
        if not fireEvent('searcher.correct_3d', nzb, preferred_quality = preferred_quality, types = [self._type], single = True):
            log.info2('Wrong: %s, %slooking for %s in 3D', (nzb['name'], ('' if preferred_quality['custom'].get('3d') else 'NOT '), quality['label']))
            return False

        # File to small
        if nzb['size'] and tryInt(preferred_quality['size_min']) > tryInt(nzb['size']):
            log.info2('Wrong: "%s" is too small to be %s. %sMB instead of the minimal of %sMB.', (nzb['name'], preferred_quality['label'], nzb['size'], preferred_quality['size_min']))
            return False

        # File to large
        if nzb['size'] and tryInt(preferred_quality['size_max']) < tryInt(nzb['size']):
            log.info2('Wrong: "%s" is too large to be %s. %sMB instead of the maximum of %sMB.', (nzb['name'], preferred_quality['label'], nzb['size'], preferred_quality['size_max']))
            return False

        # Provider specific functions
        get_more = nzb.get('get_more_info')
        if get_more:
            get_more(nzb)

        extra_check = nzb.get('extra_check')
        if extra_check and not extra_check(nzb):
            return False


        if imdb_results:
            return True

        # Check if nzb contains imdb link
        if getImdb(nzb.get('description', '')) == getIdentifier(media):
            return True

        for raw_title in media['info']['titles']:
            for movie_title in possibleTitles(raw_title):
                movie_words = re.split('\W+', simplifyString(movie_title))

                if fireEvent('searcher.correct_name', nzb['name'], movie_title, single = True):
                    # if no IMDB link, at least check year range 1
                    if len(movie_words) > 2 and fireEvent('searcher.correct_year', nzb['name'], media['info']['year'], 1, single = True):
                        return True

                    # if no IMDB link, at least check year
                    if len(movie_words) <= 2 and fireEvent('searcher.correct_year', nzb['name'], media['info']['year'], 0, single = True):
                        return True

        log.info("Wrong: %s, undetermined naming. Looking for '%s (%s)'", (nzb['name'], media_title, media['info']['year']))
        return False

    def couldBeReleased(self, is_pre_release, dates, year = None):

        now = int(time.time())
        now_year = date.today().year
        now_month = date.today().month

        if (year is None or year < now_year - 1 or (year <= now_year - 1 and now_month > 4)) and (not dates or (dates.get('theater', 0) == 0 and dates.get('dvd', 0) == 0)):
            return True
        else:

            # Don't allow movies with years to far in the future
            add_year = 1 if now_month > 10 else 0 # Only allow +1 year if end of the year
            if year is not None and year > (now_year + add_year):
                return False

            # For movies before 1972
            if not dates or dates.get('theater', 0) < 0 or dates.get('dvd', 0) < 0:
                return True

            if is_pre_release:
                # Prerelease 1 week before theaters
                if dates.get('theater') - 604800 < now:
                    return True
            else:
                # 12 weeks after theater release
                if dates.get('theater') > 0 and dates.get('theater') + 7257600 < now:
                    return True

                if dates.get('dvd') > 0:

                    # 4 weeks before dvd release
                    if dates.get('dvd') - 2419200 < now:
                        return True

                    # Dvd should be released
                    if dates.get('dvd') < now:
                        return True


        return False

    def tryNextReleaseView(self, media_id = None, **kwargs):

        trynext = self.tryNextRelease(media_id, manual = True, force_download = True)

        return {
            'success': trynext
        }

    def tryNextRelease(self, media_id, manual = False, force_download = False):

        try:

            rels = fireEvent('release.for_media', media_id, single = True)

            for rel in rels:
                if rel.get('status') in ['snatched', 'done']:
                    fireEvent('release.update_status', rel.get('_id'), status = 'ignored')

            media = fireEvent('media.get', media_id, single = True)
            if media:
                log.info('Trying next release for: %s', getTitle(media))
                self.single(media, manual = manual, force_download = force_download)

                return True
            
            return False
        except:
            log.error('Failed searching for next release: %s', traceback.format_exc())
            return False

    def getSearchTitle(self, media):
        if media['type'] == 'movie':
            return getTitle(media)

class SearchSetupError(Exception):
    pass


config = [{
    'name': 'moviesearcher',
    'order': 20,
    'groups': [
        {
            'tab': 'searcher',
            'name': 'movie_searcher',
            'label': 'Movie search',
            'description': 'Search options for movies',
            'advanced': True,
            'options': [
                {
                    'name': 'always_search',
                    'default': False,
                    'migrate_from': 'searcher',
                    'type': 'bool',
                    'label': 'Always search',
                    'description': 'Search for movies even before there is a ETA. Enabling this will probably get you a lot of fakes.',
                },
                {
                    'name': 'run_on_launch',
                    'migrate_from': 'searcher',
                    'label': 'Run on launch',
                    'advanced': True,
                    'default': 0,
                    'type': 'bool',
                    'description': 'Force run the searcher after (re)start.',
                },
                {
                    'name': 'search_on_add',
                    'label': 'Search after add',
                    'advanced': True,
                    'default': 1,
                    'type': 'bool',
                    'description': 'Disable this to only search for movies on cron.',
                },
                {
                    'name': 'cron_day',
                    'migrate_from': 'searcher',
                    'label': 'Day',
                    'advanced': True,
                    'default': '*',
                    'type': 'string',
                    'description': '<strong>*</strong>: Every day, <strong>*/2</strong>: Every 2 days, <strong>1</strong>: Every first of the month. See <a href="http://packages.python.org/APScheduler/cronschedule.html">APScheduler</a> for details.',
                },
                {
                    'name': 'cron_hour',
                    'migrate_from': 'searcher',
                    'label': 'Hour',
                    'advanced': True,
                    'default': random.randint(0, 23),
                    'type': 'string',
                    'description': '<strong>*</strong>: Every hour, <strong>*/8</strong>: Every 8 hours, <strong>3</strong>: At 3, midnight.',
                },
                {
                    'name': 'cron_minute',
                    'migrate_from': 'searcher',
                    'label': 'Minute',
                    'advanced': True,
                    'default': random.randint(0, 59),
                    'type': 'string',
                    'description': "Just keep it random, so the providers don't get DDOSed by every CP user on a 'full' hour."
                },
            ],
        },
    ],
}]<|MERGE_RESOLUTION|>--- conflicted
+++ resolved
@@ -277,13 +277,8 @@
         preferred_quality = quality if quality else fireEvent('quality.single', identifier = quality['identifier'], single = True)
 
         # Contains lower quality string
-<<<<<<< HEAD
-        contains_other = fireEvent('searcher.contains_other_quality', nzb, movie_year = media['info']['year'], preferred_quality = preferred_quality, single = True)
-        if contains_other and isinstance(contains_other, dict):
-=======
         contains_other = fireEvent('searcher.contains_other_quality', nzb, movie_year = media['info']['year'], preferred_quality = preferred_quality, types = [self._type], single = True)
         if contains_other != False:
->>>>>>> 106c5c2d
             log.info2('Wrong: %s, looking for %s, found %s', (nzb['name'], quality['label'], [x for x in contains_other] if contains_other else 'no quality'))
             return False
 
