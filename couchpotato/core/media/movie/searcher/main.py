from couchpotato import get_session
from couchpotato.api import addApiView
from couchpotato.core.event import addEvent, fireEvent, fireEventAsync
from couchpotato.core.helpers.encoding import simplifyString
from couchpotato.core.helpers.variable import getTitle, possibleTitles, getImdb
from couchpotato.core.logger import CPLog
from couchpotato.core.media._base.searcher.base import SearcherBase
from couchpotato.core.media.movie import MovieTypeBase
from couchpotato.core.settings.model import Media, Release
from couchpotato.environment import Env
from datetime import date
import random
import re
import time
import traceback

log = CPLog(__name__)


class MovieSearcher(SearcherBase, MovieTypeBase):

    in_progress = False

    def __init__(self):
        super(MovieSearcher, self).__init__()

        addEvent('movie.searcher.all', self.searchAll)
        addEvent('movie.searcher.all_view', self.searchAllView)
        addEvent('movie.searcher.single', self.single)
        addEvent('movie.searcher.try_next_release', self.tryNextRelease)
        addEvent('movie.searcher.could_be_released', self.couldBeReleased)
        addEvent('searcher.correct_release', self.correctRelease)
        addEvent('searcher.get_search_title', self.getSearchTitle)
<<<<<<< HEAD
        addEvent('searcher.get_media_searcher_id', self.getMediaSearcherId)
=======
>>>>>>> 3d5b3385

        addApiView('movie.searcher.try_next', self.tryNextReleaseView, docs = {
            'desc': 'Marks the snatched results as ignored and try the next best release',
            'params': {
                'id': {'desc': 'The id of the movie'},
            },
        })

        addApiView('movie.searcher.full_search', self.searchAllView, docs = {
            'desc': 'Starts a full search for all wanted movies',
        })

        addApiView('movie.searcher.progress', self.getProgress, docs = {
            'desc': 'Get the progress of current full search',
            'return': {'type': 'object', 'example': """{
    'progress': False || object, total & to_go,
}"""},
        })

        if self.conf('run_on_launch'):
            addEvent('app.load', self.searchAll)

    def searchAllView(self, **kwargs):

        fireEventAsync('movie.searcher.all')

        return {
            'success': not self.in_progress
        }

    def searchAll(self):

        if self.in_progress:
            log.info('Search already in progress')
            fireEvent('notify.frontend', type = 'movie.searcher.already_started', data = True, message = 'Full search already in progress')
            return

        self.in_progress = True
        fireEvent('notify.frontend', type = 'movie.searcher.started', data = True, message = 'Full search started')

        db = get_session()

        movies = db.query(Media).filter(
            Media.status.has(identifier = 'active')
        ).all()
        random.shuffle(movies)

        self.in_progress = {
            'total': len(movies),
            'to_go': len(movies),
        }

        try:
            search_protocols = fireEvent('searcher.protocols', single = True)

            for movie in movies:
                movie_dict = movie.to_dict({
                    'category': {},
                    'profile': {'types': {'quality': {}}},
                    'releases': {'status': {}, 'quality': {}},
                    'library': {'titles': {}, 'files':{}},
                    'files': {},
                })

                try:
                    self.single(movie_dict, search_protocols)
                except IndexError:
                    log.error('Forcing library update for %s, if you see this often, please report: %s', (movie_dict['library']['identifier'], traceback.format_exc()))
                    fireEvent('library.update.movie', movie_dict['library']['identifier'], force = True)
                except:
                    log.error('Search failed for %s: %s', (movie_dict['library']['identifier'], traceback.format_exc()))

                self.in_progress['to_go'] -= 1

                # Break if CP wants to shut down
                if self.shuttingDown():
                    break

        except SearchSetupError:
            pass

        self.in_progress = False

    def single(self, movie, search_protocols = None, manual = False):

        # movies don't contain 'type' yet, so just set to default here
        if not movie.has_key('type'):
            movie['type'] = 'movie'

        # Find out search type
        try:
            if not search_protocols:
                search_protocols = fireEvent('searcher.protocols', single = True)
        except SearchSetupError:
            return

        done_status = fireEvent('status.get', 'done', single = True)

        if not movie['profile'] or (movie['status_id'] == done_status.get('id') and not manual):
            log.debug('Movie doesn\'t have a profile or already done, assuming in manage tab.')
            return

        db = get_session()

        pre_releases = fireEvent('quality.pre_releases', single = True)
        release_dates = fireEvent('library.update.movie.release_date', identifier = movie['library']['identifier'], merge = True)
        available_status, ignored_status, failed_status = fireEvent('status.get', ['available', 'ignored', 'failed'], single = True)

        found_releases = []
        too_early_to_search = []

        default_title = getTitle(movie['library'])
        if not default_title:
            log.error('No proper info found for movie, removing it from library to cause it from having more issues.')
            fireEvent('movie.delete', movie['id'], single = True)
            return

        fireEvent('notify.frontend', type = 'movie.searcher.started', data = {'id': movie['id']}, message = 'Searching for "%s"' % default_title)


        ret = False
        for quality_type in movie['profile']['types']:
            if not self.conf('always_search') and not self.couldBeReleased(quality_type['quality']['identifier'] in pre_releases, release_dates, movie['library']['year']):
                too_early_to_search.append(quality_type['quality']['identifier'])
                continue

            has_better_quality = 0

            # See if better quality is available
            for release in movie['releases']:
                if release['quality']['order'] <= quality_type['quality']['order'] and release['status_id'] not in [available_status.get('id'), ignored_status.get('id'), failed_status.get('id')]:
                    has_better_quality += 1

            # Don't search for quality lower then already available.
            if has_better_quality is 0:

                log.info('Search for %s in %s', (default_title, quality_type['quality']['label']))
                quality = fireEvent('quality.single', identifier = quality_type['quality']['identifier'], single = True)

<<<<<<< HEAD
                results = fireEvent('searcher.search', search_protocols, movie, quality, single = True)
=======
                results = fireEvent('searcher.search', search_protocols, movie, quality, single = True) or []
>>>>>>> 3d5b3385
                if len(results) == 0:
                    log.debug('Nothing found for %s in %s', (default_title, quality_type['quality']['label']))

                # Check if movie isn't deleted while searching
                if not db.query(Media).filter_by(id = movie.get('id')).first():
                    break

                # Add them to this movie releases list
                found_releases += fireEvent('release.create_from_search', results, movie, quality_type, single = True)

                # Try find a valid result and download it
<<<<<<< HEAD
                if fireEvent('searcher.try_download_result', results, movie, quality_type, manual, single = True):
=======
                if fireEvent('release.try_download_result', results, movie, quality_type, manual, single = True):
>>>>>>> 3d5b3385
                    ret = True

                # Remove releases that aren't found anymore
                for release in movie.get('releases', []):
                    if release.get('status_id') == available_status.get('id') and release.get('identifier') not in found_releases:
                        fireEvent('release.delete', release.get('id'), single = True)

            else:
                log.info('Better quality (%s) already available or snatched for %s', (quality_type['quality']['label'], default_title))
                fireEvent('movie.restatus', movie['id'])
                break

            # Break if CP wants to shut down
            if self.shuttingDown() or ret:
                break

        if len(too_early_to_search) > 0:
            log.info2('Too early to search for %s, %s', (too_early_to_search, default_title))

        fireEvent('notify.frontend', type = 'movie.searcher.ended', data = {'id': movie['id']})

        return ret

    def correctRelease(self, nzb = None, media = None, quality = None, **kwargs):

        if media.get('type') != 'movie': return

        media_title = fireEvent('searcher.get_search_title', media, single = True)

        imdb_results = kwargs.get('imdb_results', False)
        retention = Env.setting('retention', section = 'nzb')

        if nzb.get('seeders') is None and 0 < retention < nzb.get('age', 0):
            log.info2('Wrong: Outside retention, age is %s, needs %s or lower: %s', (nzb['age'], retention, nzb['name']))
            return False

        # Check for required and ignored words
        if not fireEvent('searcher.correct_words', nzb['name'], media, single = True):
            return False

        preferred_quality = fireEvent('quality.single', identifier = quality['identifier'], single = True)

        # Contains lower quality string
        if fireEvent('searcher.contains_other_quality', nzb, movie_year = media['library']['year'], preferred_quality = preferred_quality, single = True):
            log.info2('Wrong: %s, looking for %s', (nzb['name'], quality['label']))
            return False


        # File to small
        if nzb['size'] and preferred_quality['size_min'] > nzb['size']:
            log.info2('Wrong: "%s" is too small to be %s. %sMB instead of the minimal of %sMB.', (nzb['name'], preferred_quality['label'], nzb['size'], preferred_quality['size_min']))
            return False

        # File to large
        if nzb['size'] and preferred_quality.get('size_max') < nzb['size']:
            log.info2('Wrong: "%s" is too large to be %s. %sMB instead of the maximum of %sMB.', (nzb['name'], preferred_quality['label'], nzb['size'], preferred_quality['size_max']))
            return False


        # Provider specific functions
        get_more = nzb.get('get_more_info')
        if get_more:
            get_more(nzb)

        extra_check = nzb.get('extra_check')
        if extra_check and not extra_check(nzb):
            return False


        if imdb_results:
            return True

        # Check if nzb contains imdb link
        if getImdb(nzb.get('description', '')) == media['library']['identifier']:
            return True

        for raw_title in media['library']['titles']:
            for movie_title in possibleTitles(raw_title['title']):
                movie_words = re.split('\W+', simplifyString(movie_title))

                if fireEvent('searcher.correct_name', nzb['name'], movie_title, single = True):
                    # if no IMDB link, at least check year range 1
                    if len(movie_words) > 2 and fireEvent('searcher.correct_year', nzb['name'], media['library']['year'], 1, single = True):
                        return True

                    # if no IMDB link, at least check year
                    if len(movie_words) <= 2 and fireEvent('searcher.correct_year', nzb['name'], media['library']['year'], 0, single = True):
                        return True

        log.info("Wrong: %s, undetermined naming. Looking for '%s (%s)'", (nzb['name'], media_title, media['library']['year']))
        return False

    def couldBeReleased(self, is_pre_release, dates, year = None):

        now = int(time.time())
        now_year = date.today().year

        if (year is None or year < now_year - 1) and (not dates or (dates.get('theater', 0) == 0 and dates.get('dvd', 0) == 0)):
            return True
        else:

            # For movies before 1972
            if not dates or dates.get('theater', 0) < 0 or dates.get('dvd', 0) < 0:
                return True

            if is_pre_release:
                # Prerelease 1 week before theaters
                if dates.get('theater') - 604800 < now:
                    return True
            else:
                # 12 weeks after theater release
                if dates.get('theater') > 0 and dates.get('theater') + 7257600 < now:
                    return True

                if dates.get('dvd') > 0:

                    # 4 weeks before dvd release
                    if dates.get('dvd') - 2419200 < now:
                        return True

                    # Dvd should be released
                    if dates.get('dvd') < now:
                        return True


        return False

    def tryNextReleaseView(self, id = None, **kwargs):

        trynext = self.tryNextRelease(id, manual = True)

        return {
            'success': trynext
        }

    def tryNextRelease(self, movie_id, manual = False):

        snatched_status, done_status, ignored_status = fireEvent('status.get', ['snatched', 'done', 'ignored'], single = True)

        try:
            db = get_session()
            rels = db.query(Release) \
                .filter_by(movie_id = movie_id) \
                .filter(Release.status_id.in_([snatched_status.get('id'), done_status.get('id')])) \
                .all()

            for rel in rels:
                rel.status_id = ignored_status.get('id')
            db.commit()

            movie_dict = fireEvent('movie.get', movie_id, single = True)
            log.info('Trying next release for: %s', getTitle(movie_dict['library']))
            fireEvent('movie.searcher.single', movie_dict, manual = manual)

            return True

        except:
            log.error('Failed searching for next release: %s', traceback.format_exc())
            return False

    def getSearchTitle(self, media):
        if media['type'] == 'movie':
            return getTitle(media['library'])

<<<<<<< HEAD
    def getMediaSearcherId(self, media_type):
        if media_type == 'movie':
            return 'movie'

=======
>>>>>>> 3d5b3385
class SearchSetupError(Exception):
    pass<|MERGE_RESOLUTION|>--- conflicted
+++ resolved
@@ -31,10 +31,7 @@
         addEvent('movie.searcher.could_be_released', self.couldBeReleased)
         addEvent('searcher.correct_release', self.correctRelease)
         addEvent('searcher.get_search_title', self.getSearchTitle)
-<<<<<<< HEAD
         addEvent('searcher.get_media_searcher_id', self.getMediaSearcherId)
-=======
->>>>>>> 3d5b3385
 
         addApiView('movie.searcher.try_next', self.tryNextReleaseView, docs = {
             'desc': 'Marks the snatched results as ignored and try the next best release',
@@ -174,11 +171,7 @@
                 log.info('Search for %s in %s', (default_title, quality_type['quality']['label']))
                 quality = fireEvent('quality.single', identifier = quality_type['quality']['identifier'], single = True)
 
-<<<<<<< HEAD
-                results = fireEvent('searcher.search', search_protocols, movie, quality, single = True)
-=======
                 results = fireEvent('searcher.search', search_protocols, movie, quality, single = True) or []
->>>>>>> 3d5b3385
                 if len(results) == 0:
                     log.debug('Nothing found for %s in %s', (default_title, quality_type['quality']['label']))
 
@@ -190,11 +183,7 @@
                 found_releases += fireEvent('release.create_from_search', results, movie, quality_type, single = True)
 
                 # Try find a valid result and download it
-<<<<<<< HEAD
-                if fireEvent('searcher.try_download_result', results, movie, quality_type, manual, single = True):
-=======
                 if fireEvent('release.try_download_result', results, movie, quality_type, manual, single = True):
->>>>>>> 3d5b3385
                     ret = True
 
                 # Remove releases that aren't found anymore
@@ -359,12 +348,9 @@
         if media['type'] == 'movie':
             return getTitle(media['library'])
 
-<<<<<<< HEAD
     def getMediaSearcherId(self, media_type):
         if media_type == 'movie':
             return 'movie'
 
-=======
->>>>>>> 3d5b3385
 class SearchSetupError(Exception):
     pass