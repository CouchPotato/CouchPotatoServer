from couchpotato import get_session
from couchpotato.api import addApiView
from couchpotato.core.event import fireEvent
from couchpotato.core.helpers.variable import splitString, tryInt
from couchpotato.core.logger import CPLog
from couchpotato.core.plugins.base import Plugin
<<<<<<< HEAD
from couchpotato.core.settings.model import Media
=======
from couchpotato.core.settings.model import Movie, Library, LibraryTitle
>>>>>>> 19c50f72
from sqlalchemy.orm import joinedload_all
from sqlalchemy.sql.expression import asc
import random as rndm
import time

log = CPLog(__name__)


class Dashboard(Plugin):

    def __init__(self):
        addApiView('dashboard.soon', self.getSoonView)

    def getSoonView(self, limit_offset = None, random = False, late = False, **kwargs):

        db = get_session()
        now = time.time()

        # Get profiles first, determine pre or post theater
        profiles = fireEvent('profile.all', single = True)
        qualities = fireEvent('quality.all', single = True)
        pre_releases = fireEvent('quality.pre_releases', single = True)

        id_pre = {}
        for quality in qualities:
            id_pre[quality.get('id')] = quality.get('identifier') in pre_releases

        # See what the profile contain and cache it
        profile_pre = {}
        for profile in profiles:
            contains = {}
            for profile_type in profile.get('types', []):
                contains['theater' if id_pre.get(profile_type.get('quality_id')) else 'dvd'] = True

            profile_pre[profile.get('id')] = contains

<<<<<<< HEAD
        # Get all active movies
        active_status, snatched_status, downloaded_status, available_status = fireEvent('status.get', ['active', 'snatched', 'downloaded', 'available'], single = True)
        subq = db.query(Media).filter(Media.status_id == active_status.get('id')).subquery()

        q = db.query(Media).join((subq, subq.c.id == Media.id)) \
            .options(joinedload_all('releases')) \
            .options(joinedload_all('profile')) \
            .options(joinedload_all('library.titles')) \
            .options(joinedload_all('library.files')) \
            .options(joinedload_all('status')) \
            .options(joinedload_all('files'))

=======
>>>>>>> 19c50f72
        # Add limit
        limit = 12
        if limit_offset:
            splt = splitString(limit_offset) if isinstance(limit_offset, (str, unicode)) else limit_offset
            limit = tryInt(splt[0])

        # Get all active movies
        active_status = fireEvent('status.get', ['active'], single = True)
        q = db.query(Movie) \
            .join(Library) \
            .filter(Movie.status_id == active_status.get('id')) \
            .with_entities(Movie.id, Movie.profile_id, Library.info, Library.year) \
            .group_by(Movie.id)

        if not random:
            q = q.join(LibraryTitle) \
                .filter(LibraryTitle.default == True) \
                .order_by(asc(LibraryTitle.simple_title))

        active = q.all()
        movies = []

        if len(active) > 0:

            # Do the shuffle
            if random:
                rndm.shuffle(active)

            movie_ids = []
            for movie in active:
                movie_id, profile_id, info, year = movie

                pp = profile_pre.get(profile_id)
                if not pp: continue

                eta = info.get('release_date', {}) or {}
                coming_soon = False

                # Theater quality
                if pp.get('theater') and fireEvent('movie.searcher.could_be_released', True, eta, year, single = True):
                    coming_soon = True
                elif pp.get('dvd') and fireEvent('movie.searcher.could_be_released', False, eta, year, single = True):
                    coming_soon = True

                if coming_soon:

                    # Don't list older movies
                    if ((not late and (not eta.get('dvd') and not eta.get('theater') or eta.get('dvd') and eta.get('dvd') > (now - 2419200))) or
                            (late and (eta.get('dvd', 0) > 0 or eta.get('theater')) and eta.get('dvd') < (now - 2419200))):
                        movie_ids.append(movie_id)

                        if len(movie_ids) >= limit:
                            break

            if len(movie_ids) > 0:

                # Get all movie information
                movies_raw = db.query(Movie) \
                    .options(joinedload_all('library.titles')) \
                    .options(joinedload_all('library.files')) \
                    .options(joinedload_all('files')) \
                    .filter(Movie.id.in_(movie_ids)) \
                    .all()

                # Create dict by movie id
                movie_dict = {}
                for movie in movies_raw:
                    movie_dict[movie.id] = movie

                for movie_id in movie_ids:
                    movies.append(movie_dict[movie_id].to_dict({
                        'library': {'titles': {}, 'files':{}},
                        'files': {},
                    }))

        return {
            'success': True,
            'empty': len(movies) == 0,
            'movies': movies,
        }

    getLateView = getSoonView<|MERGE_RESOLUTION|>--- conflicted
+++ resolved
@@ -4,11 +4,7 @@
 from couchpotato.core.helpers.variable import splitString, tryInt
 from couchpotato.core.logger import CPLog
 from couchpotato.core.plugins.base import Plugin
-<<<<<<< HEAD
-from couchpotato.core.settings.model import Media
-=======
 from couchpotato.core.settings.model import Movie, Library, LibraryTitle
->>>>>>> 19c50f72
 from sqlalchemy.orm import joinedload_all
 from sqlalchemy.sql.expression import asc
 import random as rndm
@@ -45,21 +41,6 @@
 
             profile_pre[profile.get('id')] = contains
 
-<<<<<<< HEAD
-        # Get all active movies
-        active_status, snatched_status, downloaded_status, available_status = fireEvent('status.get', ['active', 'snatched', 'downloaded', 'available'], single = True)
-        subq = db.query(Media).filter(Media.status_id == active_status.get('id')).subquery()
-
-        q = db.query(Media).join((subq, subq.c.id == Media.id)) \
-            .options(joinedload_all('releases')) \
-            .options(joinedload_all('profile')) \
-            .options(joinedload_all('library.titles')) \
-            .options(joinedload_all('library.files')) \
-            .options(joinedload_all('status')) \
-            .options(joinedload_all('files'))
-
-=======
->>>>>>> 19c50f72
         # Add limit
         limit = 12
         if limit_offset:
