from math import fabs, ceil
import traceback
import re

from CodernityDB.database import RecordNotFound
from couchpotato import get_db
from couchpotato.api import addApiView
from couchpotato.core.event import addEvent, fireEvent
from couchpotato.core.helpers.encoding import toUnicode, ss
from couchpotato.core.helpers.variable import mergeDicts, getExt, tryInt, splitString, tryFloat
from couchpotato.core.logger import CPLog
from couchpotato.core.plugins.base import Plugin
from couchpotato.core.plugins.quality.index import QualityIndex


log = CPLog(__name__)


class QualityPlugin(Plugin):

    _database = {
        'quality': QualityIndex
    }

    qualities = [
<<<<<<< HEAD
        {'identifier': 'bd50', 'hd': True, 'allow_3d': True, 'size': (20000, 60000), 'label': 'BR-Disk', 'alternative': ['bd25', ('br', 'disk')], 'allow': ['1080p'], 'ext':['iso', 'img'], 'tags': ['bdmv', 'certificate', ('complete', 'bluray'), 'avc', 'mvc']},
        {'identifier': '1080p', 'hd': True, 'allow_3d': True, 'size': (4000, 20000), 'label': '1080p', 'width': 1920, 'height': 1080, 'alternative': [], 'allow': [], 'ext':['mkv', 'm2ts', 'ts'], 'tags': ['m2ts', 'x264', 'h264']},
        {'identifier': '720p', 'hd': True, 'allow_3d': True, 'size': (3000, 10000), 'label': '720p', 'width': 1280, 'height': 720, 'alternative': [], 'allow': [], 'ext':['mkv', 'ts'], 'tags': ['x264', 'h264']},
        {'identifier': 'brrip', 'hd': True, 'allow_3d': True, 'size': (700, 7000), 'label': 'BR-Rip', 'alternative': ['bdrip', ('br', 'rip')], 'allow': ['720p', '1080p'], 'ext':['mp4', 'avi'], 'tags': ['hdtv', 'hdrip', 'webdl', ('web', 'dl')]},
        {'identifier': 'dvdr', 'size': (3000, 10000), 'label': 'DVD-R', 'alternative': ['br2dvd', ('dvd', 'r')], 'allow': [], 'ext':['iso', 'img', 'vob'], 'tags': ['pal', 'ntsc', 'video_ts', 'audio_ts', ('dvd', 'r'), 'dvd9']},
        {'identifier': 'dvdrip', 'size': (600, 2400), 'label': 'DVD-Rip', 'width': 720, 'alternative': [('dvd', 'rip')], 'allow': [], 'ext':['avi'], 'tags': [('dvd', 'rip'), ('dvd', 'xvid'), ('dvd', 'divx')]},
        {'identifier': 'scr', 'size': (600, 1600), 'label': 'Screener', 'alternative': ['screener', 'dvdscr', 'ppvrip', 'dvdscreener', 'hdscr'], 'allow': ['dvdr', 'dvdrip', '720p', '1080p'], 'ext':[], 'tags': ['webrip', ('web', 'rip')]},
        {'identifier': 'r5', 'size': (600, 1000), 'label': 'R5', 'alternative': ['r6'], 'allow': ['dvdr', '720p'], 'ext':[]},
        {'identifier': 'tc', 'size': (600, 1000), 'label': 'TeleCine', 'alternative': ['telecine'], 'allow': ['720p'], 'ext':[]},
        {'identifier': 'ts', 'size': (600, 1000), 'label': 'TeleSync', 'alternative': ['telesync', 'hdts'], 'allow': ['720p'], 'ext':[]},
        {'identifier': 'cam', 'size': (600, 1000), 'label': 'Cam', 'alternative': ['camrip', 'hdcam'], 'allow': ['720p'], 'ext':[]},

        # TODO come back to this later, think this could be handled better, this is starting to get out of hand....
        # BluRay
        {'identifier': 'bluray_1080p', 'hd': True, 'size': (800, 5000), 'label': 'BluRay - 1080p', 'width': 1920, 'height': 1080, 'alternative': [], 'allow': [], 'ext':['mkv']},
        {'identifier': 'bluray_720p', 'hd': True, 'size': (800, 5000), 'label': 'BluRay - 720p', 'width': 1280, 'height': 720, 'alternative': [], 'allow': [], 'ext':['mkv']},
        # BDRip
        {'identifier': 'bdrip_1080p', 'hd': True, 'size': (800, 5000), 'label': 'BDRip - 1080p', 'width': 1920, 'height': 1080, 'alternative': [], 'allow': [], 'ext':['mkv']},
        {'identifier': 'bdrip_720p', 'hd': True, 'size': (800, 5000), 'label': 'BDRip - 720p', 'width': 1280, 'height': 720, 'alternative': [], 'allow': [], 'ext':['mkv']},
        # BRRip
        {'identifier': 'brrip_1080p', 'hd': True, 'size': (800, 5000), 'label': 'BRRip - 1080p', 'width': 1920, 'height': 1080, 'alternative': [], 'allow': [], 'ext':['mkv']},
        {'identifier': 'brrip_720p', 'hd': True, 'size': (800, 5000), 'label': 'BRRip - 720p', 'width': 1280, 'height': 720, 'alternative': [], 'allow': [], 'ext':['mkv']},
        # WEB-DL
        {'identifier': 'webdl_1080p', 'hd': True, 'size': (800, 5000), 'label': 'WEB-DL - 1080p', 'width': 1920, 'height': 1080, 'alternative': [], 'allow': [], 'ext':['mkv']},
        {'identifier': 'webdl_720p', 'hd': True, 'size': (800, 5000), 'label': 'WEB-DL - 720p', 'width': 1280, 'height': 720, 'alternative': [], 'allow': [], 'ext':['mkv']},
        {'identifier': 'webdl_480p', 'hd': True, 'size': (100, 5000), 'label': 'WEB-DL - 480p', 'width': 720, 'alternative': [], 'allow': [], 'ext':['mkv']},
        # HDTV
        {'identifier': 'hdtv_720p', 'hd': True, 'size': (800, 5000), 'label': 'HDTV - 720p', 'width': 1280, 'height': 720, 'alternative': [], 'allow': [], 'ext':['mkv']},
        {'identifier': 'hdtv_sd', 'hd': False, 'size': (100, 1000), 'label': 'HDTV - SD', 'width': 720, 'alternative': [], 'allow': [], 'ext':['mkv', 'mp4', 'avi']},
=======
        {'identifier': 'bd50', 'hd': True, 'allow_3d': True, 'size': (20000, 60000), 'median_size': 40000, 'label': 'BR-Disk', 'alternative': ['bd25', ('br', 'disk')], 'allow': ['1080p'], 'ext':['iso', 'img'], 'tags': ['bdmv', 'certificate', ('complete', 'bluray'), 'avc', 'mvc']},
        {'identifier': '1080p', 'hd': True, 'allow_3d': True, 'size': (4000, 20000), 'median_size': 10000, 'label': '1080p', 'width': 1920, 'height': 1080, 'alternative': [], 'allow': [], 'ext':['mkv', 'm2ts', 'ts'], 'tags': ['m2ts', 'x264', 'h264']},
        {'identifier': '720p', 'hd': True, 'allow_3d': True, 'size': (3000, 10000), 'median_size': 5500, 'label': '720p', 'width': 1280, 'height': 720, 'alternative': [], 'allow': [], 'ext':['mkv', 'ts'], 'tags': ['x264', 'h264']},
        {'identifier': 'brrip', 'hd': True, 'allow_3d': True, 'size': (700, 7000), 'median_size': 2000, 'label': 'BR-Rip', 'alternative': ['bdrip', ('br', 'rip'), 'hdtv', 'hdrip'], 'allow': ['720p', '1080p'], 'ext':['mp4', 'avi'], 'tags': ['webdl', ('web', 'dl')]},
        {'identifier': 'dvdr', 'size': (3000, 10000), 'median_size': 4500, 'label': 'DVD-R', 'alternative': ['br2dvd', ('dvd', 'r')], 'allow': [], 'ext':['iso', 'img', 'vob'], 'tags': ['pal', 'ntsc', 'video_ts', 'audio_ts', ('dvd', 'r'), 'dvd9']},
        {'identifier': 'dvdrip', 'size': (600, 2400), 'median_size': 1500, 'label': 'DVD-Rip', 'width': 720, 'alternative': [('dvd', 'rip')], 'allow': [], 'ext':['avi'], 'tags': [('dvd', 'rip'), ('dvd', 'xvid'), ('dvd', 'divx')]},
        {'identifier': 'scr', 'size': (600, 1600), 'median_size': 700, 'label': 'Screener', 'alternative': ['screener', 'dvdscr', 'ppvrip', 'dvdscreener', 'hdscr', 'webrip', ('web', 'rip')], 'allow': ['dvdr', 'dvdrip', '720p', '1080p'], 'ext':[], 'tags': []},
        {'identifier': 'r5', 'size': (600, 1000), 'median_size': 700, 'label': 'R5', 'alternative': ['r6'], 'allow': ['dvdr', '720p', '1080p'], 'ext':[]},
        {'identifier': 'tc', 'size': (600, 1000), 'median_size': 700, 'label': 'TeleCine', 'alternative': ['telecine'], 'allow': ['720p', '1080p'], 'ext':[]},
        {'identifier': 'ts', 'size': (600, 1000), 'median_size': 700, 'label': 'TeleSync', 'alternative': ['telesync', 'hdts'], 'allow': ['720p', '1080p'], 'ext':[]},
        {'identifier': 'cam', 'size': (600, 1000), 'median_size': 700, 'label': 'Cam', 'alternative': ['camrip', 'hdcam'], 'allow': ['720p', '1080p'], 'ext':[]}
>>>>>>> 02b66592
    ]
    pre_releases = ['cam', 'ts', 'tc', 'r5', 'scr']
    threed_tags = {
        'sbs': [('half', 'sbs'), 'hsbs', ('full', 'sbs'), 'fsbs'],
        'ou': [('half', 'ou'), 'hou', ('full', 'ou'), 'fou'],
        '3d': ['2d3d', '3d2d', '3d'],
    }

    cached_qualities = None
    cached_order = None

    def __init__(self):
        addEvent('quality.all', self.all)
        addEvent('quality.single', self.single)
        addEvent('quality.guess', self.guess)
        addEvent('quality.pre_releases', self.preReleases)
        addEvent('quality.order', self.getOrder)
        addEvent('quality.ishigher', self.isHigher)
        addEvent('quality.isfinish', self.isFinish)
        addEvent('quality.fill', self.fill)

        addApiView('quality.size.save', self.saveSize)
        addApiView('quality.list', self.allView, docs = {
            'desc': 'List all available qualities',
            'return': {'type': 'object', 'example': """{
            'success': True,
            'list': array, qualities
}"""}
        })

        addEvent('app.initialize', self.fill, priority = 10)

        addEvent('app.test', self.doTest)

        self.order = []
        self.addOrder()

    def addOrder(self):
        self.order = []
        for q in self.qualities:
            self.order.append(q.get('identifier'))

    def getOrder(self):
        return self.order

    def preReleases(self):
        return self.pre_releases

    def allView(self, **kwargs):

        return {
            'success': True,
            'list': self.all()
        }

    def all(self):

        if self.cached_qualities:
            return self.cached_qualities

        db = get_db()

        temp = []
        for quality in self.qualities:
            quality_doc = db.get('quality', quality.get('identifier'), with_doc = True)['doc']
            q = mergeDicts(quality, quality_doc)
            temp.append(q)

        if len(temp) == len(self.qualities):
            self.cached_qualities = temp

        return temp

    def single(self, identifier = ''):

        db = get_db()
        quality_dict = {}

        quality = db.get('quality', identifier, with_doc = True)['doc']
        if quality:
            quality_dict = mergeDicts(self.getQuality(quality['identifier']), quality)

        return quality_dict

    def getQuality(self, identifier):

        for q in self.qualities:
            if identifier == q.get('identifier'):
                return q

    def saveSize(self, **kwargs):

        try:
            db = get_db()
            quality = db.get('quality', kwargs.get('identifier'), with_doc = True)

            if quality:
                quality['doc'][kwargs.get('value_type')] = tryInt(kwargs.get('value'))
                db.update(quality['doc'])

            self.cached_qualities = None

            return {
                'success': True
            }
        except:
            log.error('Failed: %s', traceback.format_exc())

        return {
            'success': False
        }

    def fill(self):

        try:
            db = get_db()

            order = 0
            for q in self.qualities:

                existing = None
                try:
                    existing = db.get('quality', q.get('identifier'))
                except RecordNotFound:
                    pass

                if not existing:
                    db.insert({
                        '_t': 'quality',
                        'order': order,
                        'identifier': q.get('identifier'),
                        'size_min': tryInt(q.get('size')[0]),
                        'size_max': tryInt(q.get('size')[1]),
                    })

                    log.info('Creating profile: %s', q.get('label'))
                    db.insert({
                        '_t': 'profile',
                        'order': order + 20,  # Make sure it goes behind other profiles
                        'core': True,
                        'qualities': [q.get('identifier')],
                        'label': toUnicode(q.get('label')),
                        'finish': [True],
                        'wait_for': [0],
                    })

                order += 1

            return True
        except:
            log.error('Failed: %s', traceback.format_exc())

        return False

    def guess(self, files, extra = None, size = None, use_cache = True):
        if not extra: extra = {}

        # Create hash for cache
        cache_key = str([f.replace('.' + getExt(f), '') if len(getExt(f)) < 4 else f for f in files])
        if use_cache:
            cached = self.getCache(cache_key)
            if cached and len(extra) == 0:
                return cached

        qualities = self.all()

        # Start with 0
        score = {}
        for quality in qualities:
            score[quality.get('identifier')] = {
                'score': 0,
                '3d': {}
            }

        # Use metadata titles as extra check
        if extra and extra.get('titles'):
            files.extend(extra.get('titles'))

        for cur_file in files:
            words = re.split('\W+', cur_file.lower())
            name_year = fireEvent('scanner.name_year', cur_file, file_name = cur_file, single = True)
            threed_words = words
            if name_year and name_year.get('name'):
                split_name = splitString(name_year.get('name'), ' ')
                threed_words = [x for x in words if x not in split_name]

            for quality in qualities:
                contains_score = self.containsTagScore(quality, words, cur_file)
                threedscore = self.contains3D(quality, threed_words, cur_file) if quality.get('allow_3d') else (0, None)

                self.calcScore(score, quality, contains_score, threedscore, penalty = contains_score)

        size_scores = []
        for quality in qualities:

            # Evaluate score based on size
            size_score = self.guessSizeScore(quality, size = size)
            loose_score = self.guessLooseScore(quality, extra = extra)

            if size_score > 0:
                size_scores.append(quality)

            self.calcScore(score, quality, size_score + loose_score)

        # Add additional size score if only 1 size validated
        if len(size_scores) == 1:
            self.calcScore(score, size_scores[0], 8)
        del size_scores

        # Return nothing if all scores are <= 0
        has_non_zero = 0
        for s in score:
            if score[s]['score'] > 0:
                has_non_zero += 1

        if not has_non_zero:
            return None

        heighest_quality = max(score, key = lambda p: score[p]['score'])
        if heighest_quality:
            for quality in qualities:
                if quality.get('identifier') == heighest_quality:
                    quality['is_3d'] = False
                    if score[heighest_quality].get('3d'):
                        quality['is_3d'] = True
                    return self.setCache(cache_key, quality)

        return None

    def containsTagScore(self, quality, words, cur_file = ''):
        cur_file = ss(cur_file)
        score = 0.0

        extension = words[-1]
        words = words[:-1]

        points = {
            'identifier': 20,
            'label': 20,
            'alternative': 20,
            'tags': 11,
            'ext': 5,
        }

        scored_on = []

        # Check alt and tags
        for tag_type in ['identifier', 'alternative', 'tags', 'label']:
            qualities = quality.get(tag_type, [])
            qualities = [qualities] if isinstance(qualities, (str, unicode)) else qualities

            for alt in qualities:
                if isinstance(alt, tuple):
                    if len(set(words) & set(alt)) == len(alt):
                        log.debug('Found %s via %s %s in %s', (quality['identifier'], tag_type, quality.get(tag_type), cur_file))
                        score += points.get(tag_type)

                if isinstance(alt, (str, unicode)) and ss(alt.lower()) in words and ss(alt.lower()) not in scored_on:
                    log.debug('Found %s via %s %s in %s', (quality['identifier'], tag_type, quality.get(tag_type), cur_file))
                    score += points.get(tag_type)

                    # Don't score twice on same tag
                    scored_on.append(ss(alt).lower())

        # Check extention
        for ext in quality.get('ext', []):
            if ext == extension:
                log.debug('Found %s with .%s extension in %s', (quality['identifier'], ext, cur_file))
                score += points['ext']

        return score

    def contains3D(self, quality, words, cur_file = ''):
        cur_file = ss(cur_file)

        for key in self.threed_tags:
            tags = self.threed_tags.get(key, [])

            for tag in tags:
                if isinstance(tag, tuple):
                    if len(set(words) & set(tag)) == len(tag):
                        log.debug('Found %s in %s', (tag, cur_file))
                        return 1, key
                elif tag in words:
                    log.debug('Found %s in %s', (tag, cur_file))
                    return 1, key

        return 0, None

    def guessLooseScore(self, quality, extra = None):

        score = 0

        if extra:

            # Check width resolution, range 20
            if quality.get('width') and (quality.get('width') - 20) <= extra.get('resolution_width', 0) <= (quality.get('width') + 20):
                log.debug('Found %s via resolution_width: %s == %s', (quality['identifier'], quality.get('width'), extra.get('resolution_width', 0)))
                score += 10

            # Check height resolution, range 20
            if quality.get('height') and (quality.get('height') - 20) <= extra.get('resolution_height', 0) <= (quality.get('height') + 20):
                log.debug('Found %s via resolution_height: %s == %s', (quality['identifier'], quality.get('height'), extra.get('resolution_height', 0)))
                score += 5

            if quality.get('identifier') == 'dvdrip' and 480 <= extra.get('resolution_width', 0) <= 720:
                log.debug('Add point for correct dvdrip resolutions')
                score += 1

        return score


    def guessSizeScore(self, quality, size = None):

        score = 0

        if size:

            size = tryFloat(size)
            size_min = tryFloat(quality['size_min'])
            size_max = tryFloat(quality['size_max'])

            if size_min <= size <= size_max:
                log.debug('Found %s via release size: %s MB < %s MB < %s MB', (quality['identifier'], size_min, size, size_max))

                proc_range = size_max - size_min
                size_diff = size - size_min
                size_proc = (size_diff / proc_range)

                median_diff = quality['median_size'] - size_min
                median_proc = (median_diff / proc_range)

                max_points = 8
                score += ceil(max_points - (fabs(size_proc - median_proc) * max_points))
            else:
                score -= 5

        return score

    def calcScore(self, score, quality, add_score, threedscore = (0, None), penalty = 0):

        score[quality['identifier']]['score'] += add_score

        threedscore, threedtag = threedscore
        if threedscore and threedtag:
            if threedscore not in score[quality['identifier']]['3d']:
                score[quality['identifier']]['3d'][threedtag] = 0

            score[quality['identifier']]['3d'][threedtag] += threedscore

        # Set order for allow calculation (and cache)
        if not self.cached_order:
            self.cached_order = {}
            for q in self.qualities:
                self.cached_order[q.get('identifier')] = self.qualities.index(q)

        if penalty and add_score != 0:
            for allow in quality.get('allow', []):
                score[allow]['score'] -= ((penalty * 2) if self.cached_order[allow] < self.cached_order[quality['identifier']] else penalty) * 2

            # Give panelty for all other qualities
            for q in self.qualities:
                if quality.get('identifier') != q.get('identifier') and score.get(q.get('identifier')):
                    score[q.get('identifier')]['score'] -= 1

    def isFinish(self, quality, profile, release_age = 0):
        if not isinstance(profile, dict) or not profile.get('qualities'):
            # No profile so anything (scanned) is good enough
            return True

        try:
            index = [i for i, identifier in enumerate(profile['qualities']) if identifier == quality['identifier'] and bool(profile['3d'][i] if profile.get('3d') else False) == bool(quality.get('is_3d', False))][0]

            if index == 0 or (profile['finish'][index] and int(release_age) >= int(profile.get('stop_after', [0])[0])):
                return True

            return False
        except:
            return False

    def isHigher(self, quality, compare_with, profile = None):
        if not isinstance(profile, dict) or not profile.get('qualities'):
            profile = fireEvent('profile.default', single = True)

        # Try to find quality in profile, if not found: a quality we do not want is lower than anything else
        try:
            quality_order = [i for i, identifier in enumerate(profile['qualities']) if identifier == quality['identifier'] and bool(profile['3d'][i] if profile.get('3d') else 0) == bool(quality.get('is_3d', 0))][0]
        except:
            log.debug('Quality %s not found in profile identifiers %s', (quality['identifier'] + (' 3D' if quality.get('is_3d', 0) else ''), \
                [identifier + (' 3D' if (profile['3d'][i] if profile.get('3d') else 0) else '') for i, identifier in enumerate(profile['qualities'])]))
            return 'lower'

        # Try to find compare quality in profile, if not found: anything is higher than a not wanted quality
        try:
            compare_order = [i for i, identifier in enumerate(profile['qualities']) if identifier == compare_with['identifier'] and bool(profile['3d'][i] if profile.get('3d') else 0) == bool(compare_with.get('is_3d', 0))][0]
        except:
            log.debug('Compare quality %s not found in profile identifiers %s', (compare_with['identifier'] + (' 3D' if compare_with.get('is_3d', 0) else ''), \
                [identifier + (' 3D' if (profile['3d'][i] if profile.get('3d') else 0) else '') for i, identifier in enumerate(profile['qualities'])]))
            return 'higher'

        # Note to self: a lower number means higher quality
        if quality_order > compare_order:
            return 'lower'
        elif quality_order == compare_order:
            return 'equal'
        else:
            return 'higher'

    def doTest(self):

        tests = {
            'Movie Name (1999)-DVD-Rip.avi': {'size': 700, 'quality': 'dvdrip'},
            'Movie Name 1999 720p Bluray.mkv': {'size': 4200, 'quality': '720p'},
            'Movie Name 1999 BR-Rip 720p.avi': {'size': 1000, 'quality': 'brrip'},
            'Movie Name 1999 720p Web Rip.avi': {'size': 1200, 'quality': 'scr'},
            'Movie Name 1999 Web DL.avi': {'size': 800, 'quality': 'brrip'},
            'Movie.Name.1999.1080p.WEBRip.H264-Group': {'size': 1500, 'quality': 'scr'},
            'Movie.Name.1999.DVDRip-Group': {'size': 750, 'quality': 'dvdrip'},
            'Movie.Name.1999.DVD-Rip-Group': {'size': 700, 'quality': 'dvdrip'},
            'Movie.Name.1999.DVD-R-Group': {'size': 4500, 'quality': 'dvdr'},
            'Movie.Name.Camelie.1999.720p.BluRay.x264-Group': {'size': 5500, 'quality': '720p'},
            'Movie.Name.2008.German.DL.AC3.1080p.BluRay.x264-Group': {'size': 8500, 'extra': {'resolution_width': 1920, 'resolution_height': 1080} , 'quality': '1080p'},
            'Movie.Name.2004.GERMAN.AC3D.DL.1080p.BluRay.x264-Group': {'size': 8000, 'quality': '1080p'},
            'Movie.Name.2013.BR-Disk-Group.iso': {'size': 48000, 'quality': 'bd50'},
            'Movie.Name.2013.2D+3D.BR-Disk-Group.iso': {'size': 52000, 'quality': 'bd50', 'is_3d': True},
            'Movie.Rising.Name.Girl.2011.NTSC.DVD9-GroupDVD': {'size': 7200, 'quality': 'dvdr'},
            'Movie Name (2013) 2D + 3D': {'size': 49000, 'quality': 'bd50', 'is_3d': True},
            'Movie Monuments 2013 BrRip 1080p': {'size': 1800, 'quality': 'brrip'},
            'Movie Monuments 2013 BrRip 720p': {'size': 1300, 'quality': 'brrip'},
            'The.Movie.2014.3D.1080p.BluRay.AVC.DTS-HD.MA.5.1-GroupName': {'size': 30000, 'quality': 'bd50', 'is_3d': True},
            '/home/namehou/Movie Monuments (2012)/Movie Monuments.mkv': {'size': 5500, 'quality': '720p', 'is_3d': False},
            '/home/namehou/Movie Monuments (2012)/Movie Monuments Full-OU.mkv': {'size': 5500, 'quality': '720p', 'is_3d': True},
            '/home/namehou/Movie Monuments (2013)/Movie Monuments.mkv': {'size': 10000, 'quality': '1080p', 'is_3d': False},
            '/home/namehou/Movie Monuments (2013)/Movie Monuments Full-OU.mkv': {'size': 10000, 'quality': '1080p', 'is_3d': True},
            '/volume1/Public/3D/Moviename/Moviename (2009).3D.SBS.ts': {'size': 7500, 'quality': '1080p', 'is_3d': True},
            '/volume1/Public/Moviename/Moviename (2009).ts': {'size': 7500, 'quality': '1080p'},
            '/movies/BluRay HDDVD H.264 MKV 720p EngSub/QuiQui le fou (criterion collection #123, 1915)/QuiQui le fou (1915) 720p x264 BluRay.mkv': {'size': 5500, 'quality': '720p'},
            'C:\\movies\QuiQui le fou (collection #123, 1915)\QuiQui le fou (1915) 720p x264 BluRay.mkv': {'size': 5500, 'quality': '720p'},
            'C:\\movies\QuiQui le fou (collection #123, 1915)\QuiQui le fou (1915) half-sbs 720p x264 BluRay.mkv': {'size': 5500, 'quality': '720p', 'is_3d': True},
            'Moviename 2014 720p HDCAM XviD DualAudio': {'size': 4000, 'quality': 'cam'},
            'Moviename (2014) - 720p CAM x264': {'size': 2250, 'quality': 'cam'},
            'Movie Name (2014).mp4': {'size': 750, 'quality': 'brrip'},
            'Moviename.2014.720p.R6.WEB-DL.x264.AC3-xyz': {'size': 750, 'quality': 'r5'},
            'Movie name 2014 New Source 720p HDCAM x264 AC3 xyz': {'size': 750, 'quality': 'cam'},
            'Movie.Name.2014.720p.HD.TS.AC3.x264': {'size': 750, 'quality': 'ts'},
            'Movie.Name.2014.1080p.HDrip.x264.aac-ReleaseGroup': {'size': 7000, 'quality': 'brrip'},
            'Movie.Name.2014.HDCam.Chinese.Subs-ReleaseGroup': {'size': 15000, 'quality': 'cam'},
            'Movie Name 2014 HQ DVDRip X264 AC3 (bla)': {'size': 0, 'quality': 'dvdrip'},
            'Movie Name1 (2012).mkv': {'size': 4500, 'quality': '720p'},
            'Movie Name (2013).mkv': {'size': 8500, 'quality': '1080p'},
            'Movie Name (2014).mkv': {'size': 4500, 'quality': '720p', 'extra': {'titles': ['Movie Name 2014 720p Bluray']}},
            'Movie Name (2015).mkv': {'size': 500, 'quality': '1080p', 'extra': {'resolution_width': 1920}},
            'Movie Name (2015).mp4': {'size': 6500, 'quality': 'brrip'},
            'Movie Name (2015).mp4': {'size': 6500, 'quality': 'brrip'},
            'Movie Name.2014.720p Web-Dl Aac2.0 h264-ReleaseGroup': {'size': 3800, 'quality': 'brrip'},
            'Movie Name.2014.720p.WEBRip.x264.AC3-ReleaseGroup': {'size': 3000, 'quality': 'scr'},
            'Movie.Name.2014.1080p.HDCAM.-.ReleaseGroup': {'size': 5300, 'quality': 'cam'},
        }

        correct = 0
        for name in tests:
            test_quality = self.guess(files = [name], extra = tests[name].get('extra', None), size = tests[name].get('size', None), use_cache = False) or {}
            success = test_quality.get('identifier') == tests[name]['quality'] and test_quality.get('is_3d') == tests[name].get('is_3d', False)
            if not success:
                log.error('%s failed check, thinks it\'s "%s" expecting "%s"', (name,
                                                                            test_quality.get('identifier') + (' 3D' if test_quality.get('is_3d') else ''),
                                                                            tests[name]['quality'] + (' 3D' if tests[name].get('is_3d') else '')
                ))

            correct += success

        if correct == len(tests):
            log.info('Quality test successful')
            return True
        else:
            log.error('Quality test failed: %s out of %s succeeded', (correct, len(tests)))

<|MERGE_RESOLUTION|>--- conflicted
+++ resolved
@@ -23,18 +23,17 @@
     }
 
     qualities = [
-<<<<<<< HEAD
-        {'identifier': 'bd50', 'hd': True, 'allow_3d': True, 'size': (20000, 60000), 'label': 'BR-Disk', 'alternative': ['bd25', ('br', 'disk')], 'allow': ['1080p'], 'ext':['iso', 'img'], 'tags': ['bdmv', 'certificate', ('complete', 'bluray'), 'avc', 'mvc']},
-        {'identifier': '1080p', 'hd': True, 'allow_3d': True, 'size': (4000, 20000), 'label': '1080p', 'width': 1920, 'height': 1080, 'alternative': [], 'allow': [], 'ext':['mkv', 'm2ts', 'ts'], 'tags': ['m2ts', 'x264', 'h264']},
-        {'identifier': '720p', 'hd': True, 'allow_3d': True, 'size': (3000, 10000), 'label': '720p', 'width': 1280, 'height': 720, 'alternative': [], 'allow': [], 'ext':['mkv', 'ts'], 'tags': ['x264', 'h264']},
-        {'identifier': 'brrip', 'hd': True, 'allow_3d': True, 'size': (700, 7000), 'label': 'BR-Rip', 'alternative': ['bdrip', ('br', 'rip')], 'allow': ['720p', '1080p'], 'ext':['mp4', 'avi'], 'tags': ['hdtv', 'hdrip', 'webdl', ('web', 'dl')]},
-        {'identifier': 'dvdr', 'size': (3000, 10000), 'label': 'DVD-R', 'alternative': ['br2dvd', ('dvd', 'r')], 'allow': [], 'ext':['iso', 'img', 'vob'], 'tags': ['pal', 'ntsc', 'video_ts', 'audio_ts', ('dvd', 'r'), 'dvd9']},
-        {'identifier': 'dvdrip', 'size': (600, 2400), 'label': 'DVD-Rip', 'width': 720, 'alternative': [('dvd', 'rip')], 'allow': [], 'ext':['avi'], 'tags': [('dvd', 'rip'), ('dvd', 'xvid'), ('dvd', 'divx')]},
-        {'identifier': 'scr', 'size': (600, 1600), 'label': 'Screener', 'alternative': ['screener', 'dvdscr', 'ppvrip', 'dvdscreener', 'hdscr'], 'allow': ['dvdr', 'dvdrip', '720p', '1080p'], 'ext':[], 'tags': ['webrip', ('web', 'rip')]},
-        {'identifier': 'r5', 'size': (600, 1000), 'label': 'R5', 'alternative': ['r6'], 'allow': ['dvdr', '720p'], 'ext':[]},
-        {'identifier': 'tc', 'size': (600, 1000), 'label': 'TeleCine', 'alternative': ['telecine'], 'allow': ['720p'], 'ext':[]},
-        {'identifier': 'ts', 'size': (600, 1000), 'label': 'TeleSync', 'alternative': ['telesync', 'hdts'], 'allow': ['720p'], 'ext':[]},
-        {'identifier': 'cam', 'size': (600, 1000), 'label': 'Cam', 'alternative': ['camrip', 'hdcam'], 'allow': ['720p'], 'ext':[]},
+        {'identifier': 'bd50', 'hd': True, 'allow_3d': True, 'size': (20000, 60000), 'median_size': 40000, 'label': 'BR-Disk', 'alternative': ['bd25', ('br', 'disk')], 'allow': ['1080p'], 'ext':['iso', 'img'], 'tags': ['bdmv', 'certificate', ('complete', 'bluray'), 'avc', 'mvc']},
+        {'identifier': '1080p', 'hd': True, 'allow_3d': True, 'size': (4000, 20000), 'median_size': 10000, 'label': '1080p', 'width': 1920, 'height': 1080, 'alternative': [], 'allow': [], 'ext':['mkv', 'm2ts', 'ts'], 'tags': ['m2ts', 'x264', 'h264']},
+        {'identifier': '720p', 'hd': True, 'allow_3d': True, 'size': (3000, 10000), 'median_size': 5500, 'label': '720p', 'width': 1280, 'height': 720, 'alternative': [], 'allow': [], 'ext':['mkv', 'ts'], 'tags': ['x264', 'h264']},
+        {'identifier': 'brrip', 'hd': True, 'allow_3d': True, 'size': (700, 7000), 'median_size': 2000, 'label': 'BR-Rip', 'alternative': ['bdrip', ('br', 'rip'), 'hdtv', 'hdrip'], 'allow': ['720p', '1080p'], 'ext':['mp4', 'avi'], 'tags': ['webdl', ('web', 'dl')]},
+        {'identifier': 'dvdr', 'size': (3000, 10000), 'median_size': 4500, 'label': 'DVD-R', 'alternative': ['br2dvd', ('dvd', 'r')], 'allow': [], 'ext':['iso', 'img', 'vob'], 'tags': ['pal', 'ntsc', 'video_ts', 'audio_ts', ('dvd', 'r'), 'dvd9']},
+        {'identifier': 'dvdrip', 'size': (600, 2400), 'median_size': 1500, 'label': 'DVD-Rip', 'width': 720, 'alternative': [('dvd', 'rip')], 'allow': [], 'ext':['avi'], 'tags': [('dvd', 'rip'), ('dvd', 'xvid'), ('dvd', 'divx')]},
+        {'identifier': 'scr', 'size': (600, 1600), 'median_size': 700, 'label': 'Screener', 'alternative': ['screener', 'dvdscr', 'ppvrip', 'dvdscreener', 'hdscr', 'webrip', ('web', 'rip')], 'allow': ['dvdr', 'dvdrip', '720p', '1080p'], 'ext':[], 'tags': []},
+        {'identifier': 'r5', 'size': (600, 1000), 'median_size': 700, 'label': 'R5', 'alternative': ['r6'], 'allow': ['dvdr', '720p', '1080p'], 'ext':[]},
+        {'identifier': 'tc', 'size': (600, 1000), 'median_size': 700, 'label': 'TeleCine', 'alternative': ['telecine'], 'allow': ['720p', '1080p'], 'ext':[]},
+        {'identifier': 'ts', 'size': (600, 1000), 'median_size': 700, 'label': 'TeleSync', 'alternative': ['telesync', 'hdts'], 'allow': ['720p', '1080p'], 'ext':[]},
+        {'identifier': 'cam', 'size': (600, 1000), 'median_size': 700, 'label': 'Cam', 'alternative': ['camrip', 'hdcam'], 'allow': ['720p', '1080p'], 'ext':[]},
 
         # TODO come back to this later, think this could be handled better, this is starting to get out of hand....
         # BluRay
@@ -53,19 +52,6 @@
         # HDTV
         {'identifier': 'hdtv_720p', 'hd': True, 'size': (800, 5000), 'label': 'HDTV - 720p', 'width': 1280, 'height': 720, 'alternative': [], 'allow': [], 'ext':['mkv']},
         {'identifier': 'hdtv_sd', 'hd': False, 'size': (100, 1000), 'label': 'HDTV - SD', 'width': 720, 'alternative': [], 'allow': [], 'ext':['mkv', 'mp4', 'avi']},
-=======
-        {'identifier': 'bd50', 'hd': True, 'allow_3d': True, 'size': (20000, 60000), 'median_size': 40000, 'label': 'BR-Disk', 'alternative': ['bd25', ('br', 'disk')], 'allow': ['1080p'], 'ext':['iso', 'img'], 'tags': ['bdmv', 'certificate', ('complete', 'bluray'), 'avc', 'mvc']},
-        {'identifier': '1080p', 'hd': True, 'allow_3d': True, 'size': (4000, 20000), 'median_size': 10000, 'label': '1080p', 'width': 1920, 'height': 1080, 'alternative': [], 'allow': [], 'ext':['mkv', 'm2ts', 'ts'], 'tags': ['m2ts', 'x264', 'h264']},
-        {'identifier': '720p', 'hd': True, 'allow_3d': True, 'size': (3000, 10000), 'median_size': 5500, 'label': '720p', 'width': 1280, 'height': 720, 'alternative': [], 'allow': [], 'ext':['mkv', 'ts'], 'tags': ['x264', 'h264']},
-        {'identifier': 'brrip', 'hd': True, 'allow_3d': True, 'size': (700, 7000), 'median_size': 2000, 'label': 'BR-Rip', 'alternative': ['bdrip', ('br', 'rip'), 'hdtv', 'hdrip'], 'allow': ['720p', '1080p'], 'ext':['mp4', 'avi'], 'tags': ['webdl', ('web', 'dl')]},
-        {'identifier': 'dvdr', 'size': (3000, 10000), 'median_size': 4500, 'label': 'DVD-R', 'alternative': ['br2dvd', ('dvd', 'r')], 'allow': [], 'ext':['iso', 'img', 'vob'], 'tags': ['pal', 'ntsc', 'video_ts', 'audio_ts', ('dvd', 'r'), 'dvd9']},
-        {'identifier': 'dvdrip', 'size': (600, 2400), 'median_size': 1500, 'label': 'DVD-Rip', 'width': 720, 'alternative': [('dvd', 'rip')], 'allow': [], 'ext':['avi'], 'tags': [('dvd', 'rip'), ('dvd', 'xvid'), ('dvd', 'divx')]},
-        {'identifier': 'scr', 'size': (600, 1600), 'median_size': 700, 'label': 'Screener', 'alternative': ['screener', 'dvdscr', 'ppvrip', 'dvdscreener', 'hdscr', 'webrip', ('web', 'rip')], 'allow': ['dvdr', 'dvdrip', '720p', '1080p'], 'ext':[], 'tags': []},
-        {'identifier': 'r5', 'size': (600, 1000), 'median_size': 700, 'label': 'R5', 'alternative': ['r6'], 'allow': ['dvdr', '720p', '1080p'], 'ext':[]},
-        {'identifier': 'tc', 'size': (600, 1000), 'median_size': 700, 'label': 'TeleCine', 'alternative': ['telecine'], 'allow': ['720p', '1080p'], 'ext':[]},
-        {'identifier': 'ts', 'size': (600, 1000), 'median_size': 700, 'label': 'TeleSync', 'alternative': ['telesync', 'hdts'], 'allow': ['720p', '1080p'], 'ext':[]},
-        {'identifier': 'cam', 'size': (600, 1000), 'median_size': 700, 'label': 'Cam', 'alternative': ['camrip', 'hdcam'], 'allow': ['720p', '1080p'], 'ext':[]}
->>>>>>> 02b66592
     ]
     pre_releases = ['cam', 'ts', 'tc', 'r5', 'scr']
     threed_tags = {
