--- conflicted
+++ resolved
@@ -29,11 +29,10 @@
         {'identifier': 'dvdr', 'size': (3000, 10000), 'label': 'DVD-R', 'alternative': ['br2dvd', ('dvd', 'r')], 'allow': [], 'ext':['iso', 'img', 'vob'], 'tags': ['pal', 'ntsc', 'video_ts', 'audio_ts', ('dvd', 'r'), 'dvd9']},
         {'identifier': 'dvdrip', 'size': (600, 2400), 'label': 'DVD-Rip', 'width': 720, 'alternative': [('dvd', 'rip')], 'allow': [], 'ext':['avi'], 'tags': [('dvd', 'rip'), ('dvd', 'xvid'), ('dvd', 'divx')]},
         {'identifier': 'scr', 'size': (600, 1600), 'label': 'Screener', 'alternative': ['screener', 'dvdscr', 'ppvrip', 'dvdscreener', 'hdscr'], 'allow': ['dvdr', 'dvdrip', '720p', '1080p'], 'ext':[], 'tags': ['webrip', ('web', 'rip')]},
-<<<<<<< HEAD
-        {'identifier': 'r5', 'size': (600, 1000), 'label': 'R5', 'alternative': ['r6'], 'allow': ['dvdr'], 'ext':[]},
-        {'identifier': 'tc', 'size': (600, 1000), 'label': 'TeleCine', 'alternative': ['telecine'], 'allow': [], 'ext':[]},
-        {'identifier': 'ts', 'size': (600, 1000), 'label': 'TeleSync', 'alternative': ['telesync', 'hdts'], 'allow': [], 'ext':[]},
-        {'identifier': 'cam', 'size': (600, 1000), 'label': 'Cam', 'alternative': ['camrip', 'hdcam'], 'allow': [], 'ext':[]},
+        {'identifier': 'r5', 'size': (600, 1000), 'label': 'R5', 'alternative': ['r6'], 'allow': ['dvdr', '720p'], 'ext':[]},
+        {'identifier': 'tc', 'size': (600, 1000), 'label': 'TeleCine', 'alternative': ['telecine'], 'allow': ['720p'], 'ext':[]},
+        {'identifier': 'ts', 'size': (600, 1000), 'label': 'TeleSync', 'alternative': ['telesync', 'hdts'], 'allow': ['720p'], 'ext':[]},
+        {'identifier': 'cam', 'size': (600, 1000), 'label': 'Cam', 'alternative': ['camrip', 'hdcam'], 'allow': ['720p'], 'ext':[]},
 
         # TODO come back to this later, think this could be handled better, this is starting to get out of hand....
         # BluRay
@@ -52,12 +51,6 @@
         # HDTV
         {'identifier': 'hdtv_720p', 'hd': True, 'size': (800, 5000), 'label': 'HDTV - 720p', 'width': 1280, 'height': 720, 'alternative': [], 'allow': [], 'ext':['mkv']},
         {'identifier': 'hdtv_sd', 'hd': False, 'size': (100, 1000), 'label': 'HDTV - SD', 'width': 720, 'alternative': [], 'allow': [], 'ext':['mkv', 'mp4', 'avi']},
-=======
-        {'identifier': 'r5', 'size': (600, 1000), 'label': 'R5', 'alternative': ['r6'], 'allow': ['dvdr', '720p'], 'ext':[]},
-        {'identifier': 'tc', 'size': (600, 1000), 'label': 'TeleCine', 'alternative': ['telecine'], 'allow': ['720p'], 'ext':[]},
-        {'identifier': 'ts', 'size': (600, 1000), 'label': 'TeleSync', 'alternative': ['telesync', 'hdts'], 'allow': ['720p'], 'ext':[]},
-        {'identifier': 'cam', 'size': (600, 1000), 'label': 'Cam', 'alternative': ['camrip', 'hdcam'], 'allow': ['720p'], 'ext':[]}
->>>>>>> 0771aeac
     ]
     pre_releases = ['cam', 'ts', 'tc', 'r5', 'scr']
     threed_tags = {
