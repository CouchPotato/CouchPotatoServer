--- conflicted
+++ resolved
@@ -231,17 +231,14 @@
             item['protocol'] = item['type']
             item['type'] = 'movie'
 
-<<<<<<< HEAD
             success = self.download(data = item, media = rel.media.to_dict({
                 'profile': {'types': {'quality': {}}},
                 'releases': {'status': {}, 'quality': {}},
                 'library': {'titles': {}, 'files':{}},
                 'files': {}
             }), manual = True)
-=======
         if item.get('protocol') != 'torrent_magnet':
             item['download'] = provider.loginDownload if provider.urls.get('login') else provider.download
->>>>>>> 32b9bc33
 
         success = self.download(data = item, media = rel.movie.to_dict({
             'profile': {'types': {'quality': {}}},
