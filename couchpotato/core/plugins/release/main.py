from couchpotato import get_session, md5
from couchpotato.api import addApiView
from couchpotato.core.event import fireEvent, addEvent
from couchpotato.core.helpers.encoding import ss, toUnicode
<<<<<<< HEAD
from couchpotato.core.logger import CPLog
from couchpotato.core.plugins.base import Plugin
from couchpotato.core.plugins.scanner.main import Scanner
from couchpotato.core.settings.model import File, Release as Relea, Media, ReleaseInfo
=======
from couchpotato.core.helpers.variable import getTitle
from couchpotato.core.logger import CPLog
from couchpotato.core.plugins.base import Plugin
from couchpotato.core.plugins.scanner.main import Scanner
from couchpotato.core.settings.model import File, Release as Relea, Media, \
    ReleaseInfo
from couchpotato.environment import Env
from inspect import ismethod, isfunction
>>>>>>> 3d5b3385
from sqlalchemy.exc import InterfaceError
from sqlalchemy.orm import joinedload_all
from sqlalchemy.sql.expression import and_, or_
import os
import time
import traceback

log = CPLog(__name__)


class Release(Plugin):

    def __init__(self):
        addEvent('release.add', self.add)

        addApiView('release.manual_download', self.manualDownload, docs = {
            'desc': 'Send a release manually to the downloaders',
            'params': {
                'id': {'type': 'id', 'desc': 'ID of the release object in release-table'}
            }
        })
        addApiView('release.delete', self.deleteView, docs = {
            'desc': 'Delete releases',
            'params': {
                'id': {'type': 'id', 'desc': 'ID of the release object in release-table'}
            }
        })
        addApiView('release.ignore', self.ignore, docs = {
            'desc': 'Toggle ignore, for bad or wrong releases',
            'params': {
                'id': {'type': 'id', 'desc': 'ID of the release object in release-table'}
            }
        })
        addApiView('release.for_movie', self.forMovieView, docs = {
            'desc': 'Returns all releases for a movie. Ordered by score(desc)',
            'params': {
                'id': {'type': 'id', 'desc': 'ID of the movie'}
            }
        })

<<<<<<< HEAD
=======
        addEvent('release.download', self.download)
        addEvent('release.try_download_result', self.tryDownloadResult)
>>>>>>> 3d5b3385
        addEvent('release.create_from_search', self.createFromSearch)
        addEvent('release.for_movie', self.forMovie)
        addEvent('release.delete', self.delete)
        addEvent('release.clean', self.clean)
        addEvent('release.update_status', self.updateStatus)

        # Clean releases that didn't have activity in the last week
        addEvent('app.load', self.cleanDone)
        fireEvent('schedule.interval', 'movie.clean_releases', self.cleanDone, hours = 4)

    def cleanDone(self):

        log.debug('Removing releases from dashboard')

        now = time.time()
        week = 262080

        done_status, available_status, snatched_status, downloaded_status, ignored_status = \
            fireEvent('status.get', ['done', 'available', 'snatched', 'downloaded', 'ignored'], single = True)

        db = get_session()

        # get movies last_edit more than a week ago
        media = db.query(Media) \
            .filter(Media.status_id == done_status.get('id'), Media.last_edit < (now - week)) \
            .all()

        for item in media:
            for rel in item.releases:
                # Remove all available releases
                if rel.status_id in [available_status.get('id')]:
                    fireEvent('release.delete', id = rel.id, single = True)
                # Set all snatched and downloaded releases to ignored to make sure they are ignored when re-adding the move
                elif rel.status_id in [snatched_status.get('id'), downloaded_status.get('id')]:
                    self.updateStatus(id = rel.id, status = ignored_status)

        db.expire_all()

    def add(self, group):

        db = get_session()

        identifier = '%s.%s.%s' % (group['library']['identifier'], group['meta_data'].get('audio', 'unknown'), group['meta_data']['quality']['identifier'])


        done_status, snatched_status = fireEvent('status.get', ['done', 'snatched'], single = True)

        # Add movie
        movie = db.query(Media).filter_by(library_id = group['library'].get('id')).first()
        if not movie:
            movie = Media(
                library_id = group['library'].get('id'),
                profile_id = 0,
                status_id = done_status.get('id')
            )
            db.add(movie)
            db.commit()

        # Add Release
        rel = db.query(Relea).filter(
            or_(
                Relea.identifier == identifier,
                and_(Relea.identifier.startswith(group['library']['identifier']), Relea.status_id == snatched_status.get('id'))
            )
        ).first()
        if not rel:
            rel = Relea(
                identifier = identifier,
                movie = movie,
                quality_id = group['meta_data']['quality'].get('id'),
                status_id = done_status.get('id')
            )
            db.add(rel)
            db.commit()

        # Add each file type
        added_files = []
        for type in group['files']:
            for cur_file in group['files'][type]:
                added_file = self.saveFile(cur_file, type = type, include_media_info = type is 'movie')
                added_files.append(added_file.get('id'))

        # Add the release files in batch
        try:
            added_files = db.query(File).filter(or_(*[File.id == x for x in added_files])).all()
            rel.files.extend(added_files)
            db.commit()
        except:
            log.debug('Failed to attach "%s" to release: %s', (added_files, traceback.format_exc()))

        fireEvent('movie.restatus', movie.id)

        return True

    def saveFile(self, filepath, type = 'unknown', include_media_info = False):

        properties = {}

        # Get media info for files
        if include_media_info:
            properties = {}

        # Check database and update/insert if necessary
        return fireEvent('file.add', path = filepath, part = fireEvent('scanner.partnumber', file, single = True), type_tuple = Scanner.file_types.get(type), properties = properties, single = True)

    def deleteView(self, id = None, **kwargs):

        return {
            'success': self.delete(id)
        }

    def delete(self, id):

        db = get_session()

        rel = db.query(Relea).filter_by(id = id).first()
        if rel:
            rel.delete()
            db.commit()
            return True

        return False

    def clean(self, id):

        db = get_session()

        rel = db.query(Relea).filter_by(id = id).first()
        if rel:
            for release_file in rel.files:
                if not os.path.isfile(ss(release_file.path)):
                    db.delete(release_file)
            db.commit()

            if len(rel.files) == 0:
                self.delete(id)

            return True

        return False

    def ignore(self, id = None, **kwargs):

        db = get_session()

        rel = db.query(Relea).filter_by(id = id).first()
        if rel:
            ignored_status, failed_status, available_status = fireEvent('status.get', ['ignored', 'failed', 'available'], single = True)
            self.updateStatus(id, available_status if rel.status_id in [ignored_status.get('id'), failed_status.get('id')] else ignored_status)

        return {
            'success': True
        }

    def manualDownload(self, id = None, **kwargs):

        db = get_session()

        rel = db.query(Relea).filter_by(id = id).first()
        if rel:
            item = {}
            for info in rel.info:
                item[info.identifier] = info.value

            fireEvent('notify.frontend', type = 'release.manual_download', data = True, message = 'Snatching "%s"' % item['name'])

            # Get matching provider
            provider = fireEvent('provider.belongs_to', item['url'], provider = item.get('provider'), single = True)

            if not item.get('protocol'):
                item['protocol'] = item['type']
                item['type'] = 'movie'

            if item.get('protocol') != 'torrent_magnet':
                item['download'] = provider.loginDownload if provider.urls.get('login') else provider.download

<<<<<<< HEAD
            success = fireEvent('searcher.download', data = item, media = rel.media.to_dict({
=======
            success = self.download(data = item, media = rel.movie.to_dict({
>>>>>>> 3d5b3385
                'profile': {'types': {'quality': {}}},
                'releases': {'status': {}, 'quality': {}},
                'library': {'titles': {}, 'files':{}},
                'files': {}
            }), manual = True)

            if success:
                db.expunge_all()
                rel = db.query(Relea).filter_by(id = id).first() # Get release again @RuudBurger why do we need to get it again??

                fireEvent('notify.frontend', type = 'release.manual_download', data = True, message = 'Successfully snatched "%s"' % item['name'])
            return {
                'success': success
            }
        else:
            log.error('Couldn\'t find release with id: %s', id)

        return {
            'success': False
        }

<<<<<<< HEAD
    def createFromSearch(self, search_results, media, quality_type):

        available_status, ignored_status, failed_status = fireEvent('status.get', ['available', 'ignored', 'failed'], single = True)
=======
    def download(self, data, media, manual = False):

        if not data.get('protocol'):
            data['protocol'] = data['type']
            data['type'] = 'movie'

        # Test to see if any downloaders are enabled for this type
        downloader_enabled = fireEvent('download.enabled', manual, data, single = True)

        if downloader_enabled:
            snatched_status, done_status, active_status = fireEvent('status.get', ['snatched', 'done', 'active'], single = True)

            # Download release to temp
            filedata = None
            if data.get('download') and (ismethod(data.get('download')) or isfunction(data.get('download'))):
                filedata = data.get('download')(url = data.get('url'), nzb_id = data.get('id'))
                if filedata == 'try_next':
                    return filedata

            download_result = fireEvent('download', data = data, movie = media, manual = manual, filedata = filedata, single = True)
            log.debug('Downloader result: %s', download_result)

            if download_result:
                try:
                    # Mark release as snatched
                    db = get_session()
                    rls = db.query(Relea).filter_by(identifier = md5(data['url'])).first()
                    if rls:
                        renamer_enabled = Env.setting('enabled', 'renamer')

                        # Save download-id info if returned
                        if isinstance(download_result, dict):
                            for key in download_result:
                                rls_info = ReleaseInfo(
                                    identifier = 'download_%s' % key,
                                    value = toUnicode(download_result.get(key))
                                )
                                rls.info.append(rls_info)
                        db.commit()

                        log_movie = '%s (%s) in %s' % (getTitle(media['library']), media['library']['year'], rls.quality.label)
                        snatch_message = 'Snatched "%s": %s' % (data.get('name'), log_movie)
                        log.info(snatch_message)
                        fireEvent('%s.snatched' % data['type'], message = snatch_message, data = rls.to_dict())

                        # If renamer isn't used, mark media done
                        if not renamer_enabled:
                            try:
                                if media['status_id'] == active_status.get('id'):
                                    for profile_type in media['profile']['types']:
                                        if profile_type['quality_id'] == rls.quality.id and profile_type['finish']:
                                            log.info('Renamer disabled, marking media as finished: %s', log_movie)

                                            # Mark release done
                                            self.updateStatus(rls.id, status = done_status)

                                            # Mark media done
                                            mdia = db.query(Media).filter_by(id = media['id']).first()
                                            mdia.status_id = done_status.get('id')
                                            mdia.last_edit = int(time.time())
                                            db.commit()
                            except:
                                log.error('Failed marking media finished, renamer disabled: %s', traceback.format_exc())
                        else:
                            self.updateStatus(rls.id, status = snatched_status)

                except:
                    log.error('Failed marking media finished: %s', traceback.format_exc())

                return True

        log.info('Tried to download, but none of the "%s" downloaders are enabled or gave an error', (data.get('protocol')))

        return False

    def tryDownloadResult(self, results, media, quality_type, manual = False):
        ignored_status, failed_status = fireEvent('status.get', ['ignored', 'failed'], single = True)

        for rel in results:
            if not quality_type.get('finish', False) and quality_type.get('wait_for', 0) > 0 and rel.get('age') <= quality_type.get('wait_for', 0):
                log.info('Ignored, waiting %s days: %s', (quality_type.get('wait_for'), rel['name']))
                continue

            if rel['status_id'] in [ignored_status.get('id'), failed_status.get('id')]:
                log.info('Ignored: %s', rel['name'])
                continue

            if rel['score'] <= 0:
                log.info('Ignored, score to low: %s', rel['name'])
                continue

            downloaded = fireEvent('release.download', data = rel, media = media, manual = manual, single = True)
            if downloaded is True:
                return True
            elif downloaded != 'try_next':
                break

        return False

    def createFromSearch(self, search_results, media, quality_type):

        available_status = fireEvent('status.get', ['available'], single = True)
>>>>>>> 3d5b3385
        db = get_session()

        found_releases = []

        for rel in search_results:

            rel_identifier = md5(rel['url'])
            found_releases.append(rel_identifier)

            rls = db.query(Relea).filter_by(identifier = rel_identifier).first()
            if not rls:
                rls = Relea(
                    identifier = rel_identifier,
<<<<<<< HEAD
                    media_id = media.get('id'),
=======
                    movie_id = media.get('id'),
                    #media_id = media.get('id'),
>>>>>>> 3d5b3385
                    quality_id = quality_type.get('quality_id'),
                    status_id = available_status.get('id')
                )
                db.add(rls)
            else:
                [db.delete(old_info) for old_info in rls.info]
                rls.last_edit = int(time.time())

            db.commit()

            for info in rel:
                try:
                    if not isinstance(rel[info], (str, unicode, int, long, float)):
                        continue

                    rls_info = ReleaseInfo(
                        identifier = info,
                        value = toUnicode(rel[info])
                    )
                    rls.info.append(rls_info)
                except InterfaceError:
                    log.debug('Couldn\'t add %s to ReleaseInfo: %s', (info, traceback.format_exc()))

            db.commit()

            rel['status_id'] = rls.status_id

        return found_releases

    def forMovie(self, id = None):

        db = get_session()

        releases_raw = db.query(Relea) \
            .options(joinedload_all('info')) \
            .options(joinedload_all('files')) \
            .filter(Relea.media_id == id) \
            .all()

        releases = [r.to_dict({'info':{}, 'files':{}}) for r in releases_raw]
        releases = sorted(releases, key = lambda k: k['info'].get('score', 0), reverse = True)

        return releases

    def forMovieView(self, id = None, **kwargs):

        releases = self.forMovie(id)

        return {
            'releases': releases,
            'success': True
        }

    def updateStatus(self, id, status = None):
        if not status: return False

        db = get_session()

        rel = db.query(Relea).filter_by(id = id).first()
        if rel and status and rel.status_id != status.get('id'):

            item = {}
            for info in rel.info:
                item[info.identifier] = info.value

            if rel.files:
                for file_item in rel.files:
                    if file_item.type.identifier == 'movie':
                        release_name = os.path.basename(file_item.path)
                        break
            else:
                release_name = item['name']
            #update status in Db
            log.debug('Marking release %s as %s', (release_name, status.get("label")))
            rel.status_id = status.get('id')
            rel.last_edit = int(time.time())
            db.commit()

            #Update all movie info as there is no release update function
            fireEvent('notify.frontend', type = 'release.update_status', data = rel.to_dict())

        return True<|MERGE_RESOLUTION|>--- conflicted
+++ resolved
@@ -2,12 +2,6 @@
 from couchpotato.api import addApiView
 from couchpotato.core.event import fireEvent, addEvent
 from couchpotato.core.helpers.encoding import ss, toUnicode
-<<<<<<< HEAD
-from couchpotato.core.logger import CPLog
-from couchpotato.core.plugins.base import Plugin
-from couchpotato.core.plugins.scanner.main import Scanner
-from couchpotato.core.settings.model import File, Release as Relea, Media, ReleaseInfo
-=======
 from couchpotato.core.helpers.variable import getTitle
 from couchpotato.core.logger import CPLog
 from couchpotato.core.plugins.base import Plugin
@@ -16,7 +10,6 @@
     ReleaseInfo
 from couchpotato.environment import Env
 from inspect import ismethod, isfunction
->>>>>>> 3d5b3385
 from sqlalchemy.exc import InterfaceError
 from sqlalchemy.orm import joinedload_all
 from sqlalchemy.sql.expression import and_, or_
@@ -57,11 +50,8 @@
             }
         })
 
-<<<<<<< HEAD
-=======
         addEvent('release.download', self.download)
         addEvent('release.try_download_result', self.tryDownloadResult)
->>>>>>> 3d5b3385
         addEvent('release.create_from_search', self.createFromSearch)
         addEvent('release.for_movie', self.forMovie)
         addEvent('release.delete', self.delete)
@@ -238,11 +228,7 @@
             if item.get('protocol') != 'torrent_magnet':
                 item['download'] = provider.loginDownload if provider.urls.get('login') else provider.download
 
-<<<<<<< HEAD
-            success = fireEvent('searcher.download', data = item, media = rel.media.to_dict({
-=======
             success = self.download(data = item, media = rel.movie.to_dict({
->>>>>>> 3d5b3385
                 'profile': {'types': {'quality': {}}},
                 'releases': {'status': {}, 'quality': {}},
                 'library': {'titles': {}, 'files':{}},
@@ -264,11 +250,6 @@
             'success': False
         }
 
-<<<<<<< HEAD
-    def createFromSearch(self, search_results, media, quality_type):
-
-        available_status, ignored_status, failed_status = fireEvent('status.get', ['available', 'ignored', 'failed'], single = True)
-=======
     def download(self, data, media, manual = False):
 
         if not data.get('protocol'):
@@ -371,7 +352,6 @@
     def createFromSearch(self, search_results, media, quality_type):
 
         available_status = fireEvent('status.get', ['available'], single = True)
->>>>>>> 3d5b3385
         db = get_session()
 
         found_releases = []
@@ -385,12 +365,8 @@
             if not rls:
                 rls = Relea(
                     identifier = rel_identifier,
-<<<<<<< HEAD
-                    media_id = media.get('id'),
-=======
                     movie_id = media.get('id'),
                     #media_id = media.get('id'),
->>>>>>> 3d5b3385
                     quality_id = quality_type.get('quality_id'),
                     status_id = available_status.get('id')
                 )
