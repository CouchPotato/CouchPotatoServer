from couchpotato import get_session
from couchpotato.api import addApiView
from couchpotato.core.event import addEvent, fireEvent, fireEventAsync
from couchpotato.core.helpers.encoding import toUnicode, ss, sp
from couchpotato.core.helpers.variable import getExt, mergeDicts, getTitle, \
    getImdb, link, symlink, tryInt, splitString
from couchpotato.core.logger import CPLog
from couchpotato.core.plugins.base import Plugin
from couchpotato.core.settings.model import Library, File, Profile, Release, \
    ReleaseInfo
from couchpotato.environment import Env
from unrar2 import RarFile
import errno
import fnmatch
import os
import re
import shutil
import time
import traceback

log = CPLog(__name__)

class Renamer(Plugin):

    renaming_started = False
    checking_snatched = False

    def __init__(self):
        addApiView('renamer.scan', self.scanView, docs = {
            'desc': 'For the renamer to check for new files to rename in a folder',
            'params': {
                'async': {'desc': 'Optional: Set to 1 if you dont want to fire the renamer.scan asynchronous.'},
                'movie_folder': {'desc': 'Optional: The folder of the movie to scan. Keep empty for default renamer folder.'},
                'files': {'desc': 'Optional: Provide the release files if more releases are in the same movie_folder, delimited with a \'|\'. Note that no dedicated release folder is expected for releases with one file.'},
                'downloader' : {'desc': 'Optional: The downloader the release has been downloaded with. \'download_id\' is required with this option.'},
                'download_id': {'desc': 'Optional: The nzb/torrent ID of the release in movie_folder. \'downloader\' is required with this option.'},
                'status': {'desc': 'Optional: The status of the release: \'completed\' (default) or \'seeding\''},
            },
        })

        addEvent('renamer.scan', self.scan)
        addEvent('renamer.check_snatched', self.checkSnatched)

        addEvent('app.load', self.scan)
        addEvent('app.load', self.setCrons)

        # Enable / disable interval
        addEvent('setting.save.renamer.enabled.after', self.setCrons)
        addEvent('setting.save.renamer.run_every.after', self.setCrons)
        addEvent('setting.save.renamer.force_every.after', self.setCrons)

    def setCrons(self):

        fireEvent('schedule.remove', 'renamer.check_snatched')
        if self.isEnabled() and self.conf('run_every') > 0:
            fireEvent('schedule.interval', 'renamer.check_snatched', self.checkSnatched, minutes = self.conf('run_every'), single = True)

        fireEvent('schedule.remove', 'renamer.check_snatched_forced')
        if self.isEnabled() and self.conf('force_every') > 0:
            fireEvent('schedule.interval', 'renamer.check_snatched_forced', self.scan, hours = self.conf('force_every'), single = True)

        return True

    def scanView(self, **kwargs):

        async = tryInt(kwargs.get('async', 0))
        movie_folder = sp(kwargs.get('movie_folder'))
        downloader = kwargs.get('downloader')
        download_id = kwargs.get('download_id')
        files = '|'.join([sp(filename) for filename in splitString(kwargs.get('files'), '|')])
        status = kwargs.get('status', 'completed')

        release_download = {'folder': movie_folder} if movie_folder else None
        if release_download:
            release_download.update({'id': download_id, 'downloader': downloader, 'status': status, 'files': files} if download_id else {})

        fire_handle = fireEvent if not async else fireEventAsync

        fire_handle('renamer.scan', release_download)

        return {
            'success': True
        }

    def scan(self, release_download = None):
        if not release_download: release_download = {}

        if self.isDisabled():
            return

        if self.renaming_started is True:
            log.info('Renamer is already running, if you see this often, check the logs above for errors.')
            return

        from_folder = sp(self.conf('from'))
        to_folder = sp(self.conf('to'))

        # Get movie folder to process
        movie_folder = release_download.get('folder')

        # Get all folders that should not be processed
        no_process = [to_folder]
        cat_list = fireEvent('category.all', single = True) or []
        no_process.extend([item['destination'] for item in cat_list])
        try:
            if Env.setting('library', section = 'manage').strip():
                no_process.extend([sp(manage_folder) for manage_folder in splitString(Env.setting('library', section = 'manage'), '::')])
        except:
            pass

        # Check to see if the no_process folders are inside the "from" folder.
        if not os.path.isdir(from_folder) or not os.path.isdir(to_folder):
            log.error('Both the "To" and "From" have to exist.')
            return
        else:
            for item in no_process:
                if from_folder in item:
                    log.error('To protect your data, the movie libraries can\'t be inside of or the same as the "from" folder.')
                    return

        # Check to see if the no_process folders are inside the provided movie_folder
        if movie_folder and not os.path.isdir(movie_folder):
            log.debug('The provided movie folder %s does not exist. Trying to find it in the \'from\' folder.', movie_folder)

            # Update to the from folder
            if len(splitString(release_download.get('files'), '|')) == 1:
                new_movie_folder = from_folder
            else:
                new_movie_folder = os.path.join(from_folder, os.path.basename(movie_folder))

            if not os.path.isdir(new_movie_folder):
                log.error('The provided movie folder %s does not exist and could also not be found in the \'from\' folder.', movie_folder)
                return

            # Update the files
            new_files = [os.path.join(new_movie_folder, os.path.relpath(filename, movie_folder)) for filename in splitString(release_download.get('files'), '|')]
            if new_files and not os.path.isfile(new_files[0]):
                log.error('The provided movie folder %s does not exist and its files could also not be found in the \'from\' folder.', movie_folder)
                return

            # Update release_download info to the from folder
            log.debug('Release %s found in the \'from\' folder.', movie_folder)
            release_download['folder'] = new_movie_folder
            release_download['files'] = '|'.join(new_files)
            movie_folder = new_movie_folder

        if movie_folder:
            for item in no_process:
                if movie_folder in item:
                    log.error('To protect your data, the movie libraries can\'t be inside of or the same as the provided movie folder.')
                    return

        # Make sure a checkSnatched marked all downloads/seeds as such
        if not release_download and self.conf('run_every') > 0:
            fireEvent('renamer.check_snatched')

        self.renaming_started = True

        # make sure the movie folder name is included in the search
        folder = None
        files = []
        if movie_folder:
            log.info('Scanning movie folder %s...', movie_folder)
            folder = os.path.dirname(movie_folder)

            if release_download.get('files', ''):
                files = splitString(release_download['files'], '|')

                # If there is only one file in the torrent, the downloader did not create a subfolder
                if len(files) == 1:
                    folder = movie_folder
            else:
                # Get all files from the specified folder
                try:
                    for root, folders, names in os.walk(movie_folder):
                        files.extend([sp(os.path.join(root, name)) for name in names])
                except:
                    log.error('Failed getting files from %s: %s', (movie_folder, traceback.format_exc()))

        db = get_session()

        # Extend the download info with info stored in the downloaded release
        release_download = self.extendReleaseDownload(release_download)

        # Unpack any archives
        extr_files = None
        if self.conf('unrar'):
            folder, movie_folder, files, extr_files = self.extractFiles(folder = folder, movie_folder = movie_folder, files = files,
                                                                        cleanup = self.conf('cleanup') and not self.downloadIsTorrent(release_download))

        groups = fireEvent('scanner.scan', folder = folder if folder else from_folder,
                           files = files, release_download = release_download, return_ignored = False, single = True) or []

        folder_name = self.conf('folder_name')
        file_name = self.conf('file_name')
        trailer_name = self.conf('trailer_name')
        nfo_name = self.conf('nfo_name')
        separator = self.conf('separator')

        # Statuses
        done_status, active_status, downloaded_status, snatched_status, seeding_status = \
            fireEvent('status.get', ['done', 'active', 'downloaded', 'snatched', 'seeding'], single = True)

        for group_identifier in groups:

            group = groups[group_identifier]
            rename_files = {}
            remove_files = []
            remove_releases = []

            movie_title = getTitle(group['library'])

            # Add _UNKNOWN_ if no library item is connected
            if not group['library'] or not movie_title:
                self.tagRelease(group = group, tag = 'unknown')
                continue
            # Rename the files using the library data
            else:
                group['library'] = fireEvent('library.update.movie', identifier = group['library']['identifier'], single = True)
                if not group['library']:
                    log.error('Could not rename, no library item to work with: %s', group_identifier)
                    continue

                library = group['library']
                library_ent = db.query(Library).filter_by(identifier = group['library']['identifier']).first()

                movie_title = getTitle(library)

                # Overwrite destination when set in category
<<<<<<< HEAD
                destination = self.conf('to')
                for movie in library_ent.media:
=======
                destination = to_folder
                category_label = ''
                for movie in library_ent.movies:

                    if movie.category and movie.category.label:
                        category_label = movie.category.label

>>>>>>> 3d5b3385
                    if movie.category and movie.category.destination and len(movie.category.destination) > 0 and movie.category.destination != 'None':
                        destination = movie.category.destination
                        log.debug('Setting category destination for "%s": %s' % (movie_title, destination))
                    else:
                        log.debug('No category destination found for "%s"' % movie_title)

                    break

                # Find subtitle for renaming
                group['before_rename'] = []
                fireEvent('renamer.before', group)

                # Add extracted files to the before_rename list
                if extr_files:
                    group['before_rename'].extend(extr_files)

                # Remove weird chars from movie name
                movie_name = re.sub(r"[\x00\/\\:\*\?\"<>\|]", '', movie_title)

                # Put 'The' at the end
                name_the = movie_name
                if movie_name[:4].lower() == 'the ':
                    name_the = movie_name[4:] + ', The'

                replacements = {
                     'ext': 'mkv',
                     'namethe': name_the.strip(),
                     'thename': movie_name.strip(),
                     'year': library['year'],
                     'first': name_the[0].upper(),
                     'quality': group['meta_data']['quality']['label'],
                     'quality_type': group['meta_data']['quality_type'],
                     'video': group['meta_data'].get('video'),
                     'audio': group['meta_data'].get('audio'),
                     'group': group['meta_data']['group'],
                     'source': group['meta_data']['source'],
                     'resolution_width': group['meta_data'].get('resolution_width'),
                     'resolution_height': group['meta_data'].get('resolution_height'),
                     'audio_channels': group['meta_data'].get('audio_channels'),
                     'imdb_id': library['identifier'],
                     'cd': '',
                     'cd_nr': '',
                     'mpaa': library['info'].get('mpaa', ''),
                     'category': category_label,
                }

                for file_type in group['files']:

                    # Move nfo depending on settings
                    if file_type is 'nfo' and not self.conf('rename_nfo'):
                        log.debug('Skipping, renaming of %s disabled', file_type)
                        for current_file in group['files'][file_type]:
                            if self.conf('cleanup') and (not self.downloadIsTorrent(release_download) or self.fileIsAdded(current_file, group)):
                                remove_files.append(current_file)
                        continue

                    # Subtitle extra
                    if file_type is 'subtitle_extra':
                        continue

                    # Move other files
                    multiple = len(group['files'][file_type]) > 1 and not group['is_dvd']
                    cd = 1 if multiple else 0

                    for current_file in sorted(list(group['files'][file_type])):
                        current_file = toUnicode(current_file)

                        # Original filename
                        replacements['original'] = os.path.splitext(os.path.basename(current_file))[0]
                        replacements['original_folder'] = fireEvent('scanner.remove_cptag', group['dirname'], single = True)

                        # Extension
                        replacements['ext'] = getExt(current_file)

                        # cd #
                        replacements['cd'] = ' cd%d' % cd if multiple else ''
                        replacements['cd_nr'] = cd if multiple else ''

                        # Naming
                        final_folder_name = self.doReplace(folder_name, replacements, folder = True)
                        final_file_name = self.doReplace(file_name, replacements)
                        replacements['filename'] = final_file_name[:-(len(getExt(final_file_name)) + 1)]

                        # Meta naming
                        if file_type is 'trailer':
                            final_file_name = self.doReplace(trailer_name, replacements, remove_multiple = True)
                        elif file_type is 'nfo':
                            final_file_name = self.doReplace(nfo_name, replacements, remove_multiple = True)

                        # Seperator replace
                        if separator:
                            final_file_name = final_file_name.replace(' ', separator)

                        # Move DVD files (no structure renaming)
                        if group['is_dvd'] and file_type is 'movie':
                            found = False
                            for top_dir in ['video_ts', 'audio_ts', 'bdmv', 'certificate']:
                                has_string = current_file.lower().find(os.path.sep + top_dir + os.path.sep)
                                if has_string >= 0:
                                    structure_dir = current_file[has_string:].lstrip(os.path.sep)
                                    rename_files[current_file] = os.path.join(destination, final_folder_name, structure_dir)
                                    found = True
                                    break

                            if not found:
                                log.error('Could not determine dvd structure for: %s', current_file)

                        # Do rename others
                        else:
                            if file_type is 'leftover':
                                if self.conf('move_leftover'):
                                    rename_files[current_file] = os.path.join(destination, final_folder_name, os.path.basename(current_file))
                            elif file_type not in ['subtitle']:
                                rename_files[current_file] = os.path.join(destination, final_folder_name, final_file_name)

                        # Check for extra subtitle files
                        if file_type is 'subtitle':

                            remove_multiple = False
                            if len(group['files']['movie']) == 1:
                                remove_multiple = True

                            sub_langs = group['subtitle_language'].get(current_file, [])

                            # rename subtitles with or without language
                            sub_name = self.doReplace(file_name, replacements, remove_multiple = remove_multiple)
                            rename_files[current_file] = os.path.join(destination, final_folder_name, sub_name)

                            rename_extras = self.getRenameExtras(
                                extra_type = 'subtitle_extra',
                                replacements = replacements,
                                folder_name = folder_name,
                                file_name = file_name,
                                destination = destination,
                                group = group,
                                current_file = current_file,
                                remove_multiple = remove_multiple,
                            )

                            # Don't add language if multiple languages in 1 subtitle file
                            if len(sub_langs) == 1:
                                sub_name = sub_name.replace(replacements['ext'], '%s.%s' % (sub_langs[0], replacements['ext']))
                                rename_files[current_file] = os.path.join(destination, final_folder_name, sub_name)

                            rename_files = mergeDicts(rename_files, rename_extras)

                        # Filename without cd etc
                        elif file_type is 'movie':
                            rename_extras = self.getRenameExtras(
                                extra_type = 'movie_extra',
                                replacements = replacements,
                                folder_name = folder_name,
                                file_name = file_name,
                                destination = destination,
                                group = group,
                                current_file = current_file
                            )
                            rename_files = mergeDicts(rename_files, rename_extras)

                            group['filename'] = self.doReplace(file_name, replacements, remove_multiple = True)[:-(len(getExt(final_file_name)) + 1)]
                            group['destination_dir'] = os.path.join(destination, final_folder_name)

                        if multiple:
                            cd += 1

                # Before renaming, remove the lower quality files
                remove_leftovers = True

                # Add it to the wanted list before we continue
                if len(library_ent.media) == 0:
                    profile = db.query(Profile).filter_by(core = True, label = group['meta_data']['quality']['label']).first()
                    fireEvent('movie.add', params = {'identifier': group['library']['identifier'], 'profile_id': profile.id}, search_after = False)
                    db.expire_all()
                    library_ent = db.query(Library).filter_by(identifier = group['library']['identifier']).first()

                for movie in library_ent.media:

                    # Mark movie "done" once it's found the quality with the finish check
                    try:
                        if movie.status_id == active_status.get('id') and movie.profile:
                            for profile_type in movie.profile.types:
                                if profile_type.quality_id == group['meta_data']['quality']['id'] and profile_type.finish:
                                    movie.status_id = done_status.get('id')
                                    movie.last_edit = int(time.time())
                                    db.commit()
                    except Exception, e:
                        log.error('Failed marking movie finished: %s %s', (e, traceback.format_exc()))

                    # Go over current movie releases
                    for release in movie.releases:

                        # When a release already exists
                        if release.status_id is done_status.get('id'):

                            # This is where CP removes older, lesser quality releases
                            if release.quality.order > group['meta_data']['quality']['order']:
                                log.info('Removing lesser quality %s for %s.', (movie.library.titles[0].title, release.quality.label))
                                for current_file in release.files:
                                    remove_files.append(current_file)
                                remove_releases.append(release)
                            # Same quality, but still downloaded, so maybe repack/proper/unrated/directors cut etc
                            elif release.quality.order is group['meta_data']['quality']['order']:
                                log.info('Same quality release already exists for %s, with quality %s. Assuming repack.', (movie.library.titles[0].title, release.quality.label))
                                for current_file in release.files:
                                    remove_files.append(current_file)
                                remove_releases.append(release)

                            # Downloaded a lower quality, rename the newly downloaded files/folder to exclude them from scan
                            else:
                                log.info('Better quality release already exists for %s, with quality %s', (movie.library.titles[0].title, release.quality.label))

                                # Add exists tag to the .ignore file
                                self.tagRelease(group = group, tag = 'exists')

                                # Notify on rename fail
                                download_message = 'Renaming of %s (%s) cancelled, exists in %s already.' % (movie.library.titles[0].title, group['meta_data']['quality']['label'], release.quality.label)
                                fireEvent('movie.renaming.canceled', message = download_message, data = group)
                                remove_leftovers = False

                                break

                        elif release.status_id in [snatched_status.get('id'), seeding_status.get('id')]:
                            if release_download and release_download.get('rls_id'):
                                if release_download['rls_id'] == release.id:
                                    if release_download['status'] == 'completed':
                                        # Set the release to downloaded
                                        fireEvent('release.update_status', release.id, status = downloaded_status, single = True)
                                    elif release_download['status'] == 'seeding':
                                        # Set the release to seeding
                                        fireEvent('release.update_status', release.id, status = seeding_status, single = True)

                            elif release.quality.id is group['meta_data']['quality']['id']:
                                    # Set the release to downloaded
                                    fireEvent('release.update_status', release.id, status = downloaded_status, single = True)

                # Remove leftover files
                if not remove_leftovers: # Don't remove anything
                    break

                log.debug('Removing leftover files')
                for current_file in group['files']['leftover']:
                    if self.conf('cleanup') and not self.conf('move_leftover') and \
                            (not self.downloadIsTorrent(release_download) or self.fileIsAdded(current_file, group)):
                        remove_files.append(current_file)

            # Remove files
            delete_folders = []
            for src in remove_files:

                if isinstance(src, File):
                    src = src.path

                if rename_files.get(src):
                    log.debug('Not removing file that will be renamed: %s', src)
                    continue

                log.info('Removing "%s"', src)
                try:
                    src = sp(src)
                    if os.path.isfile(src):
                        os.remove(src)

                        parent_dir = os.path.dirname(src)
                        if delete_folders.count(parent_dir) == 0 and os.path.isdir(parent_dir) and not parent_dir in [destination, movie_folder] and not from_folder in parent_dir:
                            delete_folders.append(parent_dir)

                except:
                    log.error('Failed removing %s: %s', (src, traceback.format_exc()))
                    self.tagRelease(group = group, tag = 'failed_remove')

            # Delete leftover folder from older releases
            for delete_folder in delete_folders:
                try:
                    self.deleteEmptyFolder(delete_folder, show_error = False)
                except Exception, e:
                    log.error('Failed to delete folder: %s %s', (e, traceback.format_exc()))

            # Rename all files marked
            group['renamed_files'] = []
            for src in rename_files:
                if rename_files[src]:
                    dst = rename_files[src]
                    log.info('Renaming "%s" to "%s"', (src, dst))

                    # Create dir
                    self.makeDir(os.path.dirname(dst))

                    try:
                        self.moveFile(src, dst, forcemove = not self.downloadIsTorrent(release_download) or self.fileIsAdded(src, group))
                        group['renamed_files'].append(dst)
                    except:
                        log.error('Failed moving the file "%s" : %s', (os.path.basename(src), traceback.format_exc()))
                        self.tagRelease(group = group, tag = 'failed_rename')

            # Tag folder if it is in the 'from' folder and it will not be removed because it is a torrent
            if self.movieInFromFolder(movie_folder) and self.downloadIsTorrent(release_download):
                self.tagRelease(group = group, tag = 'renamed_already')

            # Remove matching releases
            for release in remove_releases:
                log.debug('Removing release %s', release.identifier)
                try:
                    db.delete(release)
                except:
                    log.error('Failed removing %s: %s', (release.identifier, traceback.format_exc()))

            if group['dirname'] and group['parentdir'] and not self.downloadIsTorrent(release_download):
                if movie_folder:
                    # Delete the movie folder
                    group_folder = movie_folder
                else:
                    # Delete the first empty subfolder in the tree relative to the 'from' folder
                    group_folder = sp(os.path.join(from_folder, os.path.relpath(group['parentdir'], from_folder).split(os.path.sep)[0]))

                try:
                    log.info('Deleting folder: %s', group_folder)
                    self.deleteEmptyFolder(group_folder)
                except:
                    log.error('Failed removing %s: %s', (group_folder, traceback.format_exc()))

            # Notify on download, search for trailers etc
            download_message = 'Downloaded %s (%s)' % (movie_title, replacements['quality'])
            try:
                fireEvent('renamer.after', message = download_message, group = group, in_order = True)
            except:
                log.error('Failed firing (some) of the renamer.after events: %s', traceback.format_exc())

            # Break if CP wants to shut down
            if self.shuttingDown():
                break

        self.renaming_started = False

    def getRenameExtras(self, extra_type = '', replacements = None, folder_name = '', file_name = '', destination = '', group = None, current_file = '', remove_multiple = False):
        if not group: group = {}
        if not replacements: replacements = {}

        replacements = replacements.copy()
        rename_files = {}

        def test(s):
            return current_file[:-len(replacements['ext'])] in s

        for extra in set(filter(test, group['files'][extra_type])):
            replacements['ext'] = getExt(extra)

            final_folder_name = self.doReplace(folder_name, replacements, remove_multiple = remove_multiple, folder = True)
            final_file_name = self.doReplace(file_name, replacements, remove_multiple = remove_multiple)
            rename_files[extra] = os.path.join(destination, final_folder_name, final_file_name)

        return rename_files

    # This adds a file to ignore / tag a release so it is ignored later
    def tagRelease(self, tag, group = None, release_download = None):
        if not tag:
            return

        text = """This file is from CouchPotato
It has marked this release as "%s"
This file hides the release from the renamer
Remove it if you want it to be renamed (again, or at least let it try again)
""" % tag

        tag_files = []

        # Tag movie files if they are known
        if isinstance(group, dict):
            tag_files = [sorted(list(group['files']['movie']))[0]]

        elif isinstance(release_download, dict):
            # Tag download_files if they are known
            if release_download['files']:
                tag_files = splitString(release_download['files'], '|')

            # Tag all files in release folder
            else:
                for root, folders, names in os.walk(release_download['folder']):
                    tag_files.extend([os.path.join(root, name) for name in names])

        for filename in tag_files:
            tag_filename = '%s.%s.ignore' % (os.path.splitext(filename)[0], tag)
            if not os.path.isfile(tag_filename):
                self.createFile(tag_filename, text)

    def untagRelease(self, release_download, tag = ''):
        if not release_download:
            return

        tag_files = []

        folder = release_download['folder']
        if not os.path.isdir(folder):
            return False

        # Untag download_files if they are known
        if release_download['files']:
            tag_files = splitString(release_download['files'], '|')

        # Untag all files in release folder
        else:
            for root, folders, names in os.walk(release_download['folder']):
                tag_files.extend([sp(os.path.join(root, name)) for name in names if not os.path.splitext(name)[1] == '.ignore'])

        # Find all .ignore files in folder
        ignore_files = []
        for root, dirnames, filenames in os.walk(folder):
            ignore_files.extend(fnmatch.filter([sp(os.path.join(root, filename)) for filename in filenames], '*%s.ignore' % tag))

        # Match all found ignore files with the tag_files and delete if found
        for tag_file in tag_files:
            ignore_file = fnmatch.filter(ignore_files, '%s.%s.ignore' % (re.escape(os.path.splitext(tag_file)[0]), tag if tag else '*'))
            for filename in ignore_file:
                try:
                    os.remove(filename)
                except:
                    log.debug('Unable to remove ignore file: %s. Error: %s.' % (filename, traceback.format_exc()))

    def hastagRelease(self, release_download, tag = ''):
        if not release_download:
            return False

        folder = release_download['folder']
        if not os.path.isdir(folder):
            return False

        tag_files = []
        ignore_files = []

        # Find tag on download_files if they are known
        if release_download['files']:
            tag_files = splitString(release_download['files'], '|')

        # Find tag on all files in release folder
        else:
            for root, folders, names in os.walk(release_download['folder']):
                tag_files.extend([sp(os.path.join(root, name)) for name in names if not os.path.splitext(name)[1] == '.ignore'])

        # Find all .ignore files in folder
        for root, dirnames, filenames in os.walk(folder):
            ignore_files.extend(fnmatch.filter([sp(os.path.join(root, filename)) for filename in filenames], '*%s.ignore' % tag))

        # Match all found ignore files with the tag_files and return True found
        for tag_file in tag_files:
            ignore_file = fnmatch.filter(ignore_files, '%s.%s.ignore' % (os.path.splitext(tag_file)[0], tag if tag else '*'))
            if ignore_file:
                return True

        return False

    def moveFile(self, old, dest, forcemove = False):
        dest = ss(dest)
        try:
            if forcemove:
                shutil.move(old, dest)
            elif self.conf('file_action') == 'copy':
                shutil.copy(old, dest)
            elif self.conf('file_action') == 'link':
                # First try to hardlink
                try:
                    log.debug('Hardlinking file "%s" to "%s"...', (old, dest))
                    link(old, dest)
                except:
                    # Try to simlink next
                    log.debug('Couldn\'t hardlink file "%s" to "%s". Simlinking instead. Error: %s.', (old, dest, traceback.format_exc()))
                    shutil.copy(old, dest)
                    try:
                        symlink(dest, old + '.link')
                        os.unlink(old)
                        os.rename(old + '.link', old)
                    except:
                        log.error('Couldn\'t symlink file "%s" to "%s". Copied instead. Error: %s. ', (old, dest, traceback.format_exc()))
            else:
                shutil.move(old, dest)

            try:
                os.chmod(dest, Env.getPermission('file'))
                if os.name == 'nt' and self.conf('ntfs_permission'):
                    os.popen('icacls "' + dest + '"* /reset /T')
            except:
                log.error('Failed setting permissions for file: %s, %s', (dest, traceback.format_exc(1)))

        except OSError, err:
            # Copying from a filesystem with octal permission to an NTFS file system causes a permission error.  In this case ignore it.
            if not hasattr(os, 'chmod') or err.errno != errno.EPERM:
                raise
            else:
                if os.path.exists(dest):
                    os.unlink(old)

        except:
            log.error('Couldn\'t move file "%s" to "%s": %s', (old, dest, traceback.format_exc()))
            raise

        return True

    def doReplace(self, string, replacements, remove_multiple = False, folder = False):
        """
        replace confignames with the real thing
        """

        replacements = replacements.copy()
        if remove_multiple:
            replacements['cd'] = ''
            replacements['cd_nr'] = ''

        replaced = toUnicode(string)
        for x, r in replacements.iteritems():
            if x in ['thename', 'namethe']:
                continue
            if r is not None:
                replaced = replaced.replace(u'<%s>' % toUnicode(x), toUnicode(r))
            else:
                #If information is not available, we don't want the tag in the filename
                replaced = replaced.replace('<' + x + '>', '')

        replaced = self.replaceDoubles(replaced.lstrip('. '))
        for x, r in replacements.iteritems():
            if x in ['thename', 'namethe']:
                replaced = replaced.replace(u'<%s>' % toUnicode(x), toUnicode(r))
        replaced = re.sub(r"[\x00:\*\?\"<>\|]", '', replaced)

        sep = self.conf('foldersep') if folder else self.conf('separator')
        return replaced.replace(' ', ' ' if not sep else sep)

    def replaceDoubles(self, string):

        replaces = [
            ('\.+', '.'), ('_+', '_'), ('-+', '-'), ('\s+', ' '),
            ('(\s\.)+', '.'), ('(-\.)+', '.'), ('(\s-)+', '-'),
        ]

        for r in replaces:
            reg, replace_with = r
            string = re.sub(reg, replace_with, string)

        return string

    def deleteEmptyFolder(self, folder, show_error = True):
        folder = sp(folder)

        loge = log.error if show_error else log.debug
        for root, dirs, files in os.walk(folder):

            for dir_name in dirs:
                full_path = os.path.join(root, dir_name)
                if len(os.listdir(full_path)) == 0:
                    try:
                        os.rmdir(full_path)
                    except:
                        loge('Couldn\'t remove empty directory %s: %s', (full_path, traceback.format_exc()))

        try:
            os.rmdir(folder)
        except:
            loge('Couldn\'t remove empty directory %s: %s', (folder, traceback.format_exc()))

    def checkSnatched(self):

        if self.checking_snatched:
            log.debug('Already checking snatched')
            return False

        self.checking_snatched = True

        snatched_status, ignored_status, failed_status, seeding_status, downloaded_status, missing_status = \
            fireEvent('status.get', ['snatched', 'ignored', 'failed', 'seeding', 'downloaded', 'missing'], single = True)

        db = get_session()
        rels = db.query(Release).filter(
            Release.status_id.in_([snatched_status.get('id'), seeding_status.get('id'), missing_status.get('id')])
        ).all()

        scan_releases = []
        scan_required = False

        if rels:
            log.debug('Checking status snatched releases...')

            release_downloads = fireEvent('download.status', merge = True)
            if not release_downloads:
                log.debug('Download status functionality is not implemented for active downloaders.')
                scan_required = True
            else:
                try:
                    for rel in rels:
                        rel_dict = rel.to_dict({'info': {}})

                        movie_dict = fireEvent('movie.get', rel.media_id, single = True)

                        if not isinstance(rel_dict['info'], (dict)):
                            log.error('Faulty release found without any info, ignoring.')
                            fireEvent('release.update_status', rel.id, status = ignored_status, single = True)
                            continue

                        # check status
                        nzbname = self.createNzbName(rel_dict['info'], movie_dict)

                        found = False
                        for release_download in release_downloads:
                            found_release = False
                            if rel_dict['info'].get('download_id'):
                                if release_download['id'] == rel_dict['info']['download_id'] and release_download['downloader'] == rel_dict['info']['download_downloader']:
                                    log.debug('Found release by id: %s', release_download['id'])
                                    found_release = True
                            else:
                                if release_download['name'] == nzbname or rel_dict['info']['name'] in release_download['name'] or getImdb(release_download['name']) == movie_dict['library']['identifier']:
                                    found_release = True

                            if found_release:
                                timeleft = 'N/A' if release_download['timeleft'] == -1 else release_download['timeleft']
                                log.debug('Found %s: %s, time to go: %s', (release_download['name'], release_download['status'].upper(), timeleft))

                                if release_download['status'] == 'busy':
                                    # Set the release to snatched if it was missing before
                                    fireEvent('release.update_status', rel.id, status = snatched_status, single = True)

                                    # Tag folder if it is in the 'from' folder and it will not be processed because it is still downloading
                                    if self.movieInFromFolder(release_download['folder']):
                                        self.tagRelease(release_download = release_download, tag = 'downloading')

                                elif release_download['status'] == 'seeding':
                                    #If linking setting is enabled, process release
                                    if self.conf('file_action') != 'move' and not rel.status_id == seeding_status.get('id') and self.statusInfoComplete(release_download):
                                        log.info('Download of %s completed! It is now being processed while leaving the original files alone for seeding. Current ratio: %s.', (release_download['name'], release_download['seed_ratio']))

                                        # Remove the downloading tag
                                        self.untagRelease(release_download = release_download, tag = 'downloading')

                                        # Scan and set the torrent to paused if required
                                        release_download.update({'pause': True, 'scan': True, 'process_complete': False})
                                        scan_releases.append(release_download)
                                    else:
                                        #let it seed
                                        log.debug('%s is seeding with ratio: %s', (release_download['name'], release_download['seed_ratio']))

                                        # Set the release to seeding
                                        fireEvent('release.update_status', rel.id, status = seeding_status, single = True)

                                elif release_download['status'] == 'failed':
                                    # Set the release to failed
                                    fireEvent('release.update_status', rel.id, status = failed_status, single = True)

                                    fireEvent('download.remove_failed', release_download, single = True)

                                    if self.conf('next_on_failed'):
<<<<<<< HEAD
                                        fireEvent('movie.searcher.try_next_release', media_id = rel.media_id)
                                elif item['status'] == 'completed':
                                    log.info('Download of %s completed!', item['name'])
                                    if self.statusInfoComplete(item):
=======
                                        fireEvent('movie.searcher.try_next_release', movie_id = rel.movie_id)
                                elif release_download['status'] == 'completed':
                                    log.info('Download of %s completed!', release_download['name'])
                                    if self.statusInfoComplete(release_download):
>>>>>>> 3d5b3385

                                        # If the release has been seeding, process now the seeding is done
                                        if rel.status_id == seeding_status.get('id'):
                                            if self.conf('file_action') != 'move':
                                                # Set the release to done as the movie has already been renamed
                                                fireEvent('release.update_status', rel.id, status = downloaded_status, single = True)

                                                # Allow the downloader to clean-up
                                                release_download.update({'pause': False, 'scan': False, 'process_complete': True})
                                                scan_releases.append(release_download)
                                            else:
                                                # Scan and Allow the downloader to clean-up
                                                release_download.update({'pause': False, 'scan': True, 'process_complete': True})
                                                scan_releases.append(release_download)

                                        else:
                                            # Set the release to snatched if it was missing before
                                            fireEvent('release.update_status', rel.id, status = snatched_status, single = True)

                                            # Remove the downloading tag
                                            self.untagRelease(release_download = release_download, tag = 'downloading')

                                            # Scan and Allow the downloader to clean-up
                                            release_download.update({'pause': False, 'scan': True, 'process_complete': True})
                                            scan_releases.append(release_download)
                                    else:
                                        scan_required = True

                                found = True
                                break

                        if not found:
                            log.info('%s not found in downloaders', nzbname)

                            #Check status if already missing and for how long, if > 1 week, set to ignored else to missing
                            if rel.status_id == missing_status.get('id'):
                                if rel.last_edit < int(time.time()) - 7 * 24 * 60 * 60:
                                    fireEvent('release.update_status', rel.id, status = ignored_status, single = True)
                            else:
                                # Set the release to missing
                                fireEvent('release.update_status', rel.id, status = missing_status, single = True)

                except:
                    log.error('Failed checking for release in downloader: %s', traceback.format_exc())

        # The following can either be done here, or inside the scanner if we pass it scan_items in one go
        for release_download in scan_releases:
            # Ask the renamer to scan the item
            if release_download['scan']:
                if release_download['pause'] and self.conf('file_action') == 'link':
                    fireEvent('download.pause', release_download = release_download, pause = True, single = True)
                fireEvent('renamer.scan', release_download = release_download)
                if release_download['pause'] and self.conf('file_action') == 'link':
                    fireEvent('download.pause', release_download = release_download, pause = False, single = True)
            if release_download['process_complete']:
                #First make sure the files were succesfully processed
                if not self.hastagRelease(release_download = release_download, tag = 'failed_rename'):
                    # Remove the seeding tag if it exists
                    self.untagRelease(release_download = release_download, tag = 'renamed_already')
                    # Ask the downloader to process the item
                    fireEvent('download.process_complete', release_download = release_download, single = True)

        if scan_required:
            fireEvent('renamer.scan')

        self.checking_snatched = False

        return True

    def extendReleaseDownload(self, release_download):

        rls = None

        if release_download and release_download.get('id') and release_download.get('downloader'):

            db = get_session()

            rlsnfo_dwnlds = db.query(ReleaseInfo).filter_by(identifier = 'download_downloader', value = release_download.get('downloader')).all()
            rlsnfo_ids = db.query(ReleaseInfo).filter_by(identifier = 'download_id', value = release_download.get('id')).all()

            for rlsnfo_dwnld in rlsnfo_dwnlds:
                for rlsnfo_id in rlsnfo_ids:
                    if rlsnfo_id.release == rlsnfo_dwnld.release:
                        rls = rlsnfo_id.release
                        break
                if rls: break

            if not rls:
                log.error('Download ID %s from downloader %s not found in releases', (release_download.get('id'), release_download.get('downloader')))

        if rls:

            rls_dict = rls.to_dict({'info':{}})
            release_download.update({
                'imdb_id': rls.movie.library.identifier,
                'quality': rls.quality.identifier,
                'protocol': rls_dict.get('info', {}).get('protocol') or rls_dict.get('info', {}).get('type'),
                'rls_id': rls.id,
            })

        return release_download

    def downloadIsTorrent(self, release_download):
        return release_download and release_download.get('protocol') in ['torrent', 'torrent_magnet']

    def fileIsAdded(self, src, group):
        if not group or not group.get('before_rename'):
            return False
        return src in group['before_rename']

    def statusInfoComplete(self, release_download):
        return release_download['id'] and release_download['downloader'] and release_download['folder']

    def movieInFromFolder(self, movie_folder):
        return movie_folder and sp(self.conf('from')) in sp(movie_folder) or not movie_folder

    def extractFiles(self, folder = None, movie_folder = None, files = None, cleanup = False):
        if not files: files = []

        # RegEx for finding rar files
        archive_regex = '(?P<file>^(?P<base>(?:(?!\.part\d+\.rar$).)*)\.(?:(?:part0*1\.)?rar)$)'
        restfile_regex = '(^%s\.(?:part(?!0*1\.rar$)\d+\.rar$|[rstuvw]\d+$))'
        extr_files = []

        from_folder = sp(self.conf('from'))

        # Check input variables
        if not folder:
            folder = from_folder

        check_file_date = True
        if movie_folder:
            check_file_date = False

        if not files:
            for root, folders, names in os.walk(folder):
                files.extend([sp(os.path.join(root, name)) for name in names])

        # Find all archive files
        archives = [re.search(archive_regex, name).groupdict() for name in files if re.search(archive_regex, name)]

        #Extract all found archives
        for archive in archives:
            # Check if it has already been processed by CPS
            if self.hastagRelease(release_download = {'folder': os.path.dirname(archive['file']), 'files': archive['file']}):
                continue

            # Find all related archive files
            archive['files'] = [name for name in files if re.search(restfile_regex % re.escape(archive['base']), name)]
            archive['files'].append(archive['file'])

            # Check if archive is fresh and maybe still copying/moving/downloading, ignore files newer than 1 minute
            if check_file_date:
                file_too_new = False
                for cur_file in archive['files']:
                    if not os.path.isfile(cur_file):
                        file_too_new = time.time()
                        break
                    file_time = [os.path.getmtime(cur_file), os.path.getctime(cur_file)]
                    for t in file_time:
                        if t > time.time() - 60:
                            file_too_new = tryInt(time.time() - t)
                            break

                    if file_too_new:
                        break

                if file_too_new:
                    try:
                        time_string = time.ctime(file_time[0])
                    except:
                        try:
                            time_string = time.ctime(file_time[1])
                        except:
                            time_string = 'unknown'

                    log.info('Archive seems to be still copying/moving/downloading or just copied/moved/downloaded (created on %s), ignoring for now: %s', (time_string, os.path.basename(archive['file'])))
                    continue

            log.info('Archive %s found. Extracting...', os.path.basename(archive['file']))
            try:
                rar_handle = RarFile(archive['file'])
                extr_path = os.path.join(from_folder, os.path.relpath(os.path.dirname(archive['file']), folder))
                self.makeDir(extr_path)
                for packedinfo in rar_handle.infolist():
                    if not packedinfo.isdir and not os.path.isfile(sp(os.path.join(extr_path, os.path.basename(packedinfo.filename)))):
                        log.debug('Extracting %s...', packedinfo.filename)
                        rar_handle.extract(condition = [packedinfo.index], path = extr_path, withSubpath = False, overwrite = False)
                        extr_files.append(sp(os.path.join(extr_path, os.path.basename(packedinfo.filename))))
                del rar_handle
            except Exception, e:
                log.error('Failed to extract %s: %s %s', (archive['file'], e, traceback.format_exc()))
                continue

            # Delete the archive files
            for filename in archive['files']:
                if cleanup:
                    try:
                        os.remove(filename)
                    except Exception, e:
                        log.error('Failed to remove %s: %s %s', (filename, e, traceback.format_exc()))
                        continue
                files.remove(filename)

        # Move the rest of the files and folders if any files are extracted to the from folder (only if folder was provided)
        if extr_files and folder != from_folder:
            for leftoverfile in list(files):
                move_to = os.path.join(from_folder, os.path.relpath(leftoverfile, folder))

                try:
                    self.makeDir(os.path.dirname(move_to))
                    self.moveFile(leftoverfile, move_to, cleanup)
                except Exception, e:
                    log.error('Failed moving left over file %s to %s: %s %s', (leftoverfile, move_to, e, traceback.format_exc()))
                    # As we probably tried to overwrite the nfo file, check if it exists and then remove the original
                    if os.path.isfile(move_to):
                        if cleanup:
                            log.info('Deleting left over file %s instead...', leftoverfile)
                            os.unlink(leftoverfile)
                    else:
                        continue

                files.remove(leftoverfile)
                extr_files.append(move_to)

            if cleanup:
                # Remove all left over folders
                log.debug('Removing old movie folder %s...', movie_folder)
                self.deleteEmptyFolder(movie_folder)

            movie_folder = os.path.join(from_folder, os.path.relpath(movie_folder, folder))
            folder = from_folder

        if extr_files:
            files.extend(extr_files)

        # Cleanup files and folder if movie_folder was not provided
        if not movie_folder:
            files = []
            folder = None

        return folder, movie_folder, files, extr_files<|MERGE_RESOLUTION|>--- conflicted
+++ resolved
@@ -227,10 +227,6 @@
                 movie_title = getTitle(library)
 
                 # Overwrite destination when set in category
-<<<<<<< HEAD
-                destination = self.conf('to')
-                for movie in library_ent.media:
-=======
                 destination = to_folder
                 category_label = ''
                 for movie in library_ent.movies:
@@ -238,7 +234,6 @@
                     if movie.category and movie.category.label:
                         category_label = movie.category.label
 
->>>>>>> 3d5b3385
                     if movie.category and movie.category.destination and len(movie.category.destination) > 0 and movie.category.destination != 'None':
                         destination = movie.category.destination
                         log.debug('Setting category destination for "%s": %s' % (movie_title, destination))
@@ -826,8 +821,6 @@
                     for rel in rels:
                         rel_dict = rel.to_dict({'info': {}})
 
-                        movie_dict = fireEvent('movie.get', rel.media_id, single = True)
-
                         if not isinstance(rel_dict['info'], (dict)):
                             log.error('Faulty release found without any info, ignoring.')
                             fireEvent('release.update_status', rel.id, status = ignored_status, single = True)
@@ -884,17 +877,10 @@
                                     fireEvent('download.remove_failed', release_download, single = True)
 
                                     if self.conf('next_on_failed'):
-<<<<<<< HEAD
-                                        fireEvent('movie.searcher.try_next_release', media_id = rel.media_id)
-                                elif item['status'] == 'completed':
-                                    log.info('Download of %s completed!', item['name'])
-                                    if self.statusInfoComplete(item):
-=======
                                         fireEvent('movie.searcher.try_next_release', movie_id = rel.movie_id)
                                 elif release_download['status'] == 'completed':
                                     log.info('Download of %s completed!', release_download['name'])
                                     if self.statusInfoComplete(release_download):
->>>>>>> 3d5b3385
 
                                         # If the release has been seeding, process now the seeding is done
                                         if rel.status_id == seeding_status.get('id'):
