--- conflicted
+++ resolved
@@ -820,10 +820,7 @@
                 try:
                     for rel in rels:
                         rel_dict = rel.to_dict({'info': {}})
-<<<<<<< HEAD
-=======
                         movie_dict = fireEvent('media.get', rel.movie_id, single = True)
->>>>>>> 2fc48098
 
                         if not isinstance(rel_dict['info'], (dict)):
                             log.error('Faulty release found without any info, ignoring.')
