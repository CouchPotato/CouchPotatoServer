--- conflicted
+++ resolved
@@ -18,14 +18,10 @@
     def calculate(self, nzb, movie):
         ''' Calculate the score of a NZB, used for sorting later '''
 
-<<<<<<< HEAD
-        score = nameScore(toUnicode(nzb['name'] + ' ' + nzb.get('name_extra', '')), movie['library']['year'])
-=======
         if movie and movie['category'] and movie['category']['preferred']:
             score = CatnameScore(toUnicode(nzb['name']), movie['library']['year'], movie['category']['preferred'])
         else:
             score = nameScore(toUnicode(nzb['name']), movie['library']['year'])
->>>>>>> 60034f2c
 
         for movie_title in movie['library']['titles']:
             score += nameRatioScore(toUnicode(nzb['name']), toUnicode(movie_title['title']))
