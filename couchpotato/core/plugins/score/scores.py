--- conflicted
+++ resolved
@@ -44,15 +44,9 @@
             if v.pop() in name:
                 score += add
 
-<<<<<<< HEAD
-    # points if the year is correct
-    if year and str(year) in name:
-        score += 5
-=======
         # points if the year is correct
         if str(year) in name:
             score += 5
->>>>>>> 02b66592
 
         # Contains preferred word
         nzb_words = re.split('\W+', simplifyString(name))
