--- conflicted
+++ resolved
@@ -3,11 +3,7 @@
 from couchpotato.core.event import fireEvent
 from couchpotato.core.helpers.variable import splitString
 from couchpotato.core.plugins.base import Plugin
-<<<<<<< HEAD
-from couchpotato.core.settings.model import Media
-=======
 from couchpotato.core.settings.model import Movie, Library
->>>>>>> 19c50f72
 from couchpotato.environment import Env
 from sqlalchemy.orm import joinedload_all
 from sqlalchemy.sql.expression import or_
@@ -24,20 +20,7 @@
 
         movies = splitString(kwargs.get('movies', ''))
         ignored = splitString(kwargs.get('ignored', ''))
-<<<<<<< HEAD
-        limit = kwargs.get('limit', 6)
-
-        if not movies or len(movies) == 0:
-            db = get_session()
-            active_movies = db.query(Media) \
-                .filter(or_(*[Media.status.has(identifier = s) for s in ['active', 'done']])).all()
-            movies = [x.library.identifier for x in active_movies]
-
-        if not ignored or len(ignored) == 0:
-            ignored = splitString(Env.prop('suggest_ignore', default = ''))
-=======
         seen = splitString(kwargs.get('seen', ''))
->>>>>>> 19c50f72
 
         cached_suggestion = self.getCache('suggestion_cached')
         if cached_suggestion:
@@ -106,18 +89,12 @@
             active_status, done_status = fireEvent('status.get', ['active', 'done'], single = True)
 
             db = get_session()
-<<<<<<< HEAD
-            active_movies = db.query(Media) \
-                .filter(or_(*[Media.status.has(identifier = s) for s in ['active', 'done']])).all()
-            movies = [x.library.identifier for x in active_movies]
-=======
             active_movies = db.query(Movie) \
                 .join(Library) \
                 .with_entities(Library.identifier) \
                 .filter(Movie.status_id.in_([active_status.get('id'), done_status.get('id')])).all()
             movies = [x[0] for x in active_movies]
             movies.extend(seen)
->>>>>>> 19c50f72
 
             ignored.extend([x.get('imdb') for x in cached_suggestion])
             suggestions = fireEvent('movie.suggest', movies = movies, ignore = list(set(ignored)), single = True)
