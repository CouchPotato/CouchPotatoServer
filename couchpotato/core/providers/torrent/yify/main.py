from couchpotato.core.helpers.variable import tryInt
from couchpotato.core.logger import CPLog
<<<<<<< HEAD
from couchpotato.core.providers.base import MultiProvider
from couchpotato.core.providers.info.base import MovieProvider
from couchpotato.core.providers.torrent.base import TorrentProvider
=======
from couchpotato.core.providers.torrent.base import TorrentMagnetProvider
>>>>>>> fe397caa
import traceback

log = CPLog(__name__)

class Yify(MultiProvider):

<<<<<<< HEAD
    def getTypes(self):
        return [Movie]

class Base(TorrentProvider):
=======
class Yify(TorrentMagnetProvider):
>>>>>>> fe397caa

    urls = {
        'test' : '%s/api',
        'search' : '%s/api/list.json?keywords=%s&quality=%s',
        'detail': '%s/api/movie.json?id=%s'
    }

    http_time_between_calls = 1 #seconds
    
    proxy_list = [
        'https://yify-torrents.im',
        'http://yify.unlocktorrent.com',
        'http://yify.ftwnet.co.uk',
        'http://yify-torrents.com.come.in',
    ]

    def search(self, movie, quality):

        if not quality.get('hd', False):
            return []

        return super(Base, self).search(movie, quality)

    def _search(self, movie, quality, results):

        search_url = self.urls['search'] % (self.getDomain(), movie['library']['identifier'], quality['identifier'])

        data = self.getJsonData(search_url)

        if data and data.get('MovieList'):
            try:
                for result in data.get('MovieList'):

                    try:
                        title = result['TorrentUrl'].split('/')[-1][:-8].replace('_', '.').strip('._')
                        title = title.replace('.-.', '-')
                        title = title.replace('..', '.')
                    except:
                        continue

                    results.append({
                        'id': result['MovieID'],
                        'name': title,
                        'url': result['TorrentMagnetUrl'],
                        'detail_url': self.urls['detail'] % (self.getDomain(),result['MovieID']),
                        'size': self.parseSize(result['Size']),
                        'seeders': tryInt(result['TorrentSeeds']),
                        'leechers': tryInt(result['TorrentPeers'])
                    })

            except:
                log.error('Failed getting results from %s: %s', (self.getName(), traceback.format_exc()))

<<<<<<< HEAD
class Movie(MovieProvider, Base):
    pass
=======
    def correctProxy(self, data):
        return 'title="YIFY-Torrents RSS feed"' in data
>>>>>>> fe397caa
<|MERGE_RESOLUTION|>--- conflicted
+++ resolved
@@ -1,26 +1,18 @@
 from couchpotato.core.helpers.variable import tryInt
 from couchpotato.core.logger import CPLog
-<<<<<<< HEAD
+from couchpotato.core.providers.torrent.base import TorrentMagnetProvider
 from couchpotato.core.providers.base import MultiProvider
 from couchpotato.core.providers.info.base import MovieProvider
-from couchpotato.core.providers.torrent.base import TorrentProvider
-=======
-from couchpotato.core.providers.torrent.base import TorrentMagnetProvider
->>>>>>> fe397caa
 import traceback
 
 log = CPLog(__name__)
 
 class Yify(MultiProvider):
 
-<<<<<<< HEAD
     def getTypes(self):
         return [Movie]
 
-class Base(TorrentProvider):
-=======
-class Yify(TorrentMagnetProvider):
->>>>>>> fe397caa
+class Base(TorrentMagnetProvider):
 
     urls = {
         'test' : '%s/api',
@@ -74,10 +66,8 @@
             except:
                 log.error('Failed getting results from %s: %s', (self.getName(), traceback.format_exc()))
 
-<<<<<<< HEAD
-class Movie(MovieProvider, Base):
-    pass
-=======
     def correctProxy(self, data):
         return 'title="YIFY-Torrents RSS feed"' in data
->>>>>>> fe397caa
+
+class Movie(MovieProvider, Base):
+    pass