from __future__ import with_statement
import ConfigParser
from hashlib import md5

from CodernityDB.hash_index import HashIndex
from couchpotato.api import addApiView
from couchpotato.core.event import addEvent, fireEvent
from couchpotato.core.helpers.encoding import toUnicode
from couchpotato.core.helpers.variable import mergeDicts, tryInt, tryFloat
from couchpotato.core.softchroot import SoftChroot

class Settings(object):

    options = {}
    types = {}

    def __init__(self):

        addApiView('settings', self.view, docs = {
            'desc': 'Return the options and its values of settings.conf. Including the default values and group ordering used on the settings page.',
            'return': {'type': 'object', 'example': """{
    // objects like in __init__.py of plugin
    "options": {
        "moovee" : {
            "groups" : [{
                "description" : "SD movies only",
                "name" : "#alt.binaries.moovee",
                "options" : [{
                    "default" : false,
                    "name" : "enabled",
                    "type" : "enabler"
                }],
                "tab" : "providers"
            }],
            "name" : "moovee"
        }
    },
    // object structured like settings.conf
    "values": {
        "moovee": {
            "enabled": false
        }
    }
}"""}
        })

        addApiView('settings.save', self.saveView, docs = {
            'desc': 'Save setting to config file (settings.conf)',
            'params': {
                'section': {'desc': 'The section name in settings.conf'},
                'name': {'desc': 'The option name'},
                'value': {'desc': 'The value you want to save'},
            }
        })

        addEvent('database.setup', self.databaseSetup)

        self.file = None
        self.p = None
        self.log = None

    def setFile(self, config_file):
        self.file = config_file

        self.p = ConfigParser.RawConfigParser()
        self.p.read(config_file)

        from couchpotato.core.logger import CPLog
        self.log = CPLog(__name__)

        self.connectEvents()

    def databaseSetup(self):
        fireEvent('database.setup_index', 'property', PropertyIndex)

    def parser(self):
        return self.p

    def sections(self):
        res = filter( self.isSectionReadable, self.p.sections())
        return res

    def connectEvents(self):
        addEvent('settings.options', self.addOptions)
        addEvent('settings.register', self.registerDefaults)
        addEvent('settings.save', self.save)

    def registerDefaults(self, section_name, options = None, save = True):
        if not options: options = {}

        self.addSection(section_name)

        for option_name, option in options.items():
            self.setDefault(section_name, option_name, option.get('default', ''))

            # Migrate old settings from old location to the new location
            if option.get('migrate_from'):
                if self.p.has_option(option.get('migrate_from'), option_name):
                    previous_value = self.p.get(option.get('migrate_from'), option_name)
                    self.p.set(section_name, option_name, previous_value)
                    self.p.remove_option(option.get('migrate_from'), option_name)

            if option.get('type'):
                self.setType(section_name, option_name, option.get('type'))

        if save:
            self.save()

    def set(self, section, option, value):
        if not self.isOptionWritable(section, option):
            self.log.warning('set::option "%s.%s" isn\'t writable', (section, option))
            return None
        if self.isOptionMeta(section, option):
            self.log.warning('set::option "%s.%s" cancelled, since it is a META option', (section, option))
            return None


        return self.p.set(section, option, value)

    def get(self, option = '', section = 'core', default = None, type = None):
        if self.isOptionMeta(section, option):
            self.log.warning('set::option "%s.%s" cancelled, since it is a META option', (section, option))
            return None

        try:

            try: type = self.types[section][option]
            except: type = 'unicode' if not type else type

            if hasattr(self, 'get%s' % type.capitalize()):
                return getattr(self, 'get%s' % type.capitalize())(section, option)
            else:
                return self.getUnicode(section, option)

        except:
            return default

    def delete(self, option = '', section = 'core'):
        if not self.isOptionWritable(section, option):
            self.log.warning('delete::option "%s.%s" isn\'t writable', (section, option))
            return None

        if self.isOptionMeta(section, option):
            self.log.warning('set::option "%s.%s" cancelled, since it is a META option', (section, option))
            return None

        self.p.remove_option(section, option)
        self.save()

    def getEnabler(self, section, option):
        return self.getBool(section, option)

    def getBool(self, section, option):
        try:
            return self.p.getboolean(section, option)
        except:
            return self.p.get(section, option) == 1

    def getInt(self, section, option):
        try:
            return self.p.getint(section, option)
        except:
            return tryInt(self.p.get(section, option))

    def getFloat(self, section, option):
        try:
            return self.p.getfloat(section, option)
        except:
            return tryFloat(self.p.get(section, option))

    def getUnicode(self, section, option):
        value = self.p.get(section, option).decode('unicode_escape')
        return toUnicode(value).strip()

    def getValues(self):
        values = {}
        
        # TODO : There is two commented "continue" blocks (# COMMENTED_SKIPPING). They both are good... 
        #        ... but, they omit output of values of hidden and non-readable options
        #        Currently, such behaviour could break the Web UI of CP... 
        #        So, currently this two blocks are commented (but they are required to
        #        provide secure hidding of options. 
        for section in self.sections():

            # COMMENTED_SKIPPING
            #if not self.isSectionReadable(section):
            #    continue

            values[section] = {}
            for option in self.p.items(section):
                (option_name, option_value) = option

                #skip meta options:
                if self.isOptionMeta(section, option_name):
                    continue

                # COMMENTED_SKIPPING
                #if not self.isOptionReadable(section, option_name):
                #    continue

                is_password = False
                try: is_password = self.types[section][option_name] == 'password'
                except: pass

                values[section][option_name] = self.get(option_name, section)
                if is_password and values[section][option_name]:
                    values[section][option_name] = len(values[section][option_name]) * '*'

        return values

    def save(self):
        with open(self.file, 'wb') as configfile:
            self.p.write(configfile)

        self.log.debug('Saved settings')

    def addSection(self, section):
        if not self.p.has_section(section):
            self.p.add_section(section)

    def setDefault(self, section, option, value):
        if not self.p.has_option(section, option):
            self.p.set(section, option, value)

    def setType(self, section, option, type):
        if not self.types.get(section):
            self.types[section] = {}

        self.types[section][option] = type

    def addOptions(self, section_name, options):
        # no additional actions (related to ro-rw options) are required here
        if not self.options.get(section_name):
            self.options[section_name] = options
        else:
            self.options[section_name] = mergeDicts(self.options[section_name], options)

    def getOptions(self):
        """Returns dict of UI-readable options

        To check, whether the option is readable self.isOptionReadable() is used
        """ 

        res = {}

        if isinstance(self.options, dict):
            for section_key in self.options.keys():
                section = self.options[section_key]
                section_name = section.get('name') if 'name' in section else section_key
                if self.isSectionReadable(section_name) and isinstance(section, dict):
                    s = {}
                    sg = []
                    for section_field in section:
                        if section_field.lower() != 'groups':
                            s[section_field] = section[section_field]
                        else:
                            groups = section['groups']
                            for group in groups:
                                g = {}
                                go = []
                                for group_field in group:
                                    if group_field.lower() != 'options':
                                        g[group_field] = group[group_field]
                                    else:
                                        for option in group[group_field]:
                                            option_name = option.get('name')
                                            if self.isOptionReadable(section_name, option_name):
                                                go.append(option)
                                                option['writable'] = self.isOptionWritable(section_name, option_name)
                                if len(go)>0:
                                    g['options'] = go
                                    sg.append(g)
                    if len(sg)>0:
                        s['groups'] = sg
                        res[section_key] = s
    
        return res

    def view(self, **kwargs):
        return {
            'options': self.getOptions(),
            'values': self.getValues()
        }

    def saveView(self, **kwargs):

        section = kwargs.get('section')
        option = kwargs.get('name')
        value = kwargs.get('value')

<<<<<<< HEAD
        if not self.isOptionWritable(section, option):
            self.log.warning('Option "%s.%s" isn\'t writable', (section, option))
            return {
                'success' : False,
            }
        else:
            # See if a value handler is attached, use that as value
            new_value = fireEvent('setting.save.%s.%s' % (section, option), value, single = True)
=======
        if (section in self.types) and (option in self.types[section]) and (self.types[section][option] == 'directory'):
            # could be better way (#getsoftchroot)
            soft_chroot_dir = self.get(option = 'soft_chroot', section = 'core', default = None )
            soft_chroot = SoftChroot(soft_chroot_dir)
            value = soft_chroot.add(str(value))

        # See if a value handler is attached, use that as value
        new_value = fireEvent('setting.save.%s.%s' % (section, option), value, single = True)
>>>>>>> c6a37391

            self.set(section, option, (new_value if new_value else value).encode('unicode_escape'))
            self.save()

            # After save (for re-interval etc)
            fireEvent('setting.save.%s.%s.after' % (section, option), single = True)
            fireEvent('setting.save.%s.*.after' % section, single = True)

            return {
                'success': True,
            }

        # unreachable code:
        return None

    def isSectionReadable(self, section):
        meta = 'section_hidden' + self.optionMetaSuffix()
        try:
            return not self.p.getboolean(section, meta)
        except: pass

        # by default - every section is readable:
        return True

    def isOptionReadable(self, section, option):
        meta = option + self.optionMetaSuffix()
        if self.p.has_option(section, meta):
            meta_v = self.p.get(section, meta).lower()
            return (meta_v == 'rw') or (meta_v == 'ro')

        # by default - all is writable:
        return True

    def optionReadableCheckAndWarn(self, section, option):
        x = self.isOptionReadable(section, option)
        if not x:
            self.log.warning('Option "%s.%s" isn\'t readable', (section, option))
        return x
            
    def isOptionWritable(self, section, option):
        meta = option + self.optionMetaSuffix()
        if self.p.has_option(section, meta):
            return self.p.get(section, meta).lower() == 'rw'

        # by default - all is writable:
        return True

    def optionMetaSuffix(self):
        return '_internal_meta'

    def isOptionMeta(self, section, option):
        """ A helper method for detecting internal-meta options in the ini-file

        For a meta options used following names:
        * section_hidden_internal_meta = (True | False) - for section visibility
        * <OPTION>_internal_meta = (ro|rw|hidden) - for section visibility

        """

        suffix = self.optionMetaSuffix()
        return option.endswith(suffix)

    def getProperty(self, identifier):
        from couchpotato import get_db

        db = get_db()
        prop = None
        try:
            propert = db.get('property', identifier, with_doc = True)
            prop = propert['doc']['value']
        except:
            pass  # self.log.debug('Property "%s" doesn\'t exist: %s', (identifier, traceback.format_exc(0)))

        return prop

    def setProperty(self, identifier, value = ''):
        from couchpotato import get_db

        db = get_db()

        try:
            p = db.get('property', identifier, with_doc = True)
            p['doc'].update({
                'identifier': identifier,
                'value': toUnicode(value),
            })
            db.update(p['doc'])
        except:
            db.insert({
                '_t': 'property',
                'identifier': identifier,
                'value': toUnicode(value),
            })


class PropertyIndex(HashIndex):
    _version = 1

    def __init__(self, *args, **kwargs):
        kwargs['key_format'] = '32s'
        super(PropertyIndex, self).__init__(*args, **kwargs)

    def make_key(self, key):
        return md5(key).hexdigest()

    def make_key_value(self, data):
        if data.get('_t') == 'property':
            return md5(data['identifier']).hexdigest(), None<|MERGE_RESOLUTION|>--- conflicted
+++ resolved
@@ -288,16 +288,6 @@
         option = kwargs.get('name')
         value = kwargs.get('value')
 
-<<<<<<< HEAD
-        if not self.isOptionWritable(section, option):
-            self.log.warning('Option "%s.%s" isn\'t writable', (section, option))
-            return {
-                'success' : False,
-            }
-        else:
-            # See if a value handler is attached, use that as value
-            new_value = fireEvent('setting.save.%s.%s' % (section, option), value, single = True)
-=======
         if (section in self.types) and (option in self.types[section]) and (self.types[section][option] == 'directory'):
             # could be better way (#getsoftchroot)
             soft_chroot_dir = self.get(option = 'soft_chroot', section = 'core', default = None )
@@ -306,7 +296,6 @@
 
         # See if a value handler is attached, use that as value
         new_value = fireEvent('setting.save.%s.%s' % (section, option), value, single = True)
->>>>>>> c6a37391
 
             self.set(section, option, (new_value if new_value else value).encode('unicode_escape'))
             self.save()
