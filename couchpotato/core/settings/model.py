--- conflicted
+++ resolved
@@ -362,20 +362,9 @@
     destination = Field(Unicode(255))
 
     movie = OneToMany('Movie')
-<<<<<<< HEAD
     show = OneToMany('Show')
     episode = OneToMany('Episode')
-    destination = ManyToOne('Destination')
-
-
-class Destination(Entity):
-    """"""
-
-    path = Field(Unicode(255))
-
-    category = OneToMany('Category')
-=======
->>>>>>> 92b08bb5
+    destination = Field(Unicode(255))
 
 
 class ProfileType(Entity):
