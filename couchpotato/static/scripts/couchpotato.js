--- conflicted
+++ resolved
@@ -1,4 +1,4 @@
-﻿var CouchPotato = new Class({
+var CouchPotato = new Class({
 
 	Implements: [Events, Options],
 
@@ -395,34 +395,6 @@
 		var host_url = window.location.protocol + '//' + window.location.host;
 
 		return new Element('div.group_userscript').adopt(
-<<<<<<< HEAD
-			new Element('a.userscript.button', {
-				'text': 'Install extension',
-				'href': 'https://couchpota.to/extension/',
-				'target': '_blank'
-			}),
-			new Element('span.or[text=or]'),
-			new Element('span.bookmarklet').adopt(
-				new Element('a.button', {
-					'text': '+CouchPotato',
-					/* jshint ignore:start */
-					'href': "javascript:void((function(){var e=document.createElement('script');e.setAttribute('type','text/javascript');e.setAttribute('charset','UTF-8');e.setAttribute('src','" +
-							host_url + Api.createUrl('userscript.bookmark') +
-							"?host="+ encodeURI(host_url + Api.createUrl('userscript.get')+randomString()+'/') +
-					 		"&r='+Math.random()*99999999);document.body.appendChild(e)})());",
-					/* jshint ignore:end */
-					'target': '',
-					'events': {
-						'click': function(e){
-							(e).stop();
-							alert('Drag it to your bookmark ;)');
-						}
-					}
-				}),
-				new Element('span', {
-					'text': '⇽ Drag this to your bookmarks'
-				})
-=======
 			new Element('div').adopt(
 				new Element('a.userscript.button', {
 					'text': 'Install extension',
@@ -451,7 +423,6 @@
 						'text': '⇽ Drag this to your bookmarks'
 					})
 				)
->>>>>>> c058e897
 			),
 			new Element('img', {
 				'src': 'https://couchpota.to/media/images/userscript.gif'
