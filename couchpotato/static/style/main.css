body, html {
	color: #fff;
	font-size: 12px;
	line-height: 1.5;
	font-family: OpenSans, "Helvetica Neue", Helvetica, Arial, Geneva, sans-serif;
	height: 100%;
	margin: 0;
	padding: 0;
	background: #4e5969;
	-webkit-font-smoothing: subpixel-antialiased;
}
	body { overflow-y: scroll; }
	body.noscroll { overflow: hidden; }

	#clean {
		background: transparent !important;
	}

* {
	-webkit-box-sizing: border-box;
 	   -moz-box-sizing: border-box;
			box-sizing: border-box;
}

pre {
	white-space: pre-wrap;
	word-wrap: break-word;
}

input, textarea {
	font-size: 1em;
	font-family: "Helvetica Neue", Helvetica, Arial, Geneva, sans-serif;
}
input:focus, textarea:focus {
	outline: none;
}

::-moz-placeholder {
	color: rgba(255, 255, 255, 0.5);
	font-style: italic;
}
input:-moz-placeholder {
	color: rgba(255, 255, 255, 0.5);
	font-style: italic;
}
::-webkit-input-placeholder {
	color: rgba(255, 255, 255, 0.5);
	font-style: italic;
}
:-ms-input-placeholder {
	color: rgba(255, 255, 255, 0.5) !important;
	font-style: italic;
}

a img {
	border:none;
}

a {
	text-decoration:none;
	color: #ebfcbc;
	outline: 0;
	cursor: pointer;
	font-weight: bold;
}
a:hover { color: #f3f3f3; }

.page {
	display: none;
	width: 100%;
	max-width: 980px;
	margin: 0 auto;
	line-height: 1.5em;
	padding: 0 15px 20px;
}
	.page.active { display: block; }

.content {
	clear:both;
	padding: 65px 0 10px;
	background: #4e5969;
}

	@media all and (max-width: 480px) {
		.content {
			padding-top: 40px;
		}
	}

h2 {
	font-size: 2.5em;
	padding: 0;
	margin: 20px 0 0 0;
}

form {
	padding:0;
	margin:0;
}

body > .spinner, .mask{
	background: rgba(0,0,0, 0.9);
	z-index: 100;
	text-align: center;
}
	body > .mask {
		position: fixed;
		top: 0;
		left: 0;
		height: 100%;
		width: 100%;
		padding: 200px;
	}
	
	@media all and (max-width: 480px) {
		body > .mask {
			padding: 20px;
		}
	}

.button {
    background: #5082bc;
    padding: 5px 10px 6px;
    color: #fff;
    text-decoration: none;
    font-weight: bold;
    line-height: 1;
    border-radius: 2px;
    cursor: pointer;
    border: none;
<<<<<<< HEAD
=======
	-webkit-appearance: none;
>>>>>>> 25693d44
}
	.button.red { background-color: #ff0000; }
	.button.green { background-color: #2aa300; }
	.button.orange { background-color: #ffa200; }
	.button.yellow { background-color: #ffe400; }

/*** Icons ***/
.icon {
	display: inline-block;
	background: center no-repeat;
}
.icon.delete { background-image: url('../images/icon.delete.png'); }
.icon.download { background-image: url('../images/icon.download.png'); }
.icon.edit { background-image: url('../images/icon.edit.png'); }
.icon.completed { background-image: url('../images/icon.check.png'); }
.icon.folder { background-image: url('../images/icon.folder.gif'); }
.icon.imdb { background-image: url('../images/icon.imdb.png'); }
.icon.refresh { background-image: url('../images/icon.refresh.png'); }
.icon.readd { background-image: url('../images/icon.readd.png'); }
.icon.rating { background-image: url('../images/icon.rating.png'); }
.icon.files { background-image: url('../images/icon.files.png'); }
.icon.info { background-image: url('../images/icon.info.png'); }
.icon.trailer { background-image: url('../images/icon.trailer.png'); }
.icon.spinner { background-image: url('../images/icon.spinner.gif'); }
.icon.attention { background-image: url('../images/icon.attention.png'); }

.icon2 {
	display: inline-block;
	background: center no-repeat;
	font-family: 'Elusive-Icons';
	speak: none;
	font-style: normal;
	font-weight: normal;
	font-variant: normal;
	text-transform: none;
	line-height: 1;
	-webkit-font-smoothing: antialiased;
	font-size: 15px;
	color: #FFF;
}

.icon2.add:before { content: "\e05a"; color: #c2fac5; }
.icon2.cog:before { content: "\e109"; }
.icon2.eye-open:before { content: "\e09d"; }
.icon2.search:before { content: "\e03e"; }
.icon2.return-key:before { content: "\e111"; }
.icon2.close:before { content: "\e04e"; }
.icon2.trailer:before { content: "\e0e9"; }
.icon2.download:before { content: "\e0c3"; }
.icon2.edit:before { content: "\e068"; }
.icon2.refresh:before { content: "\e04f"; font-weight: bold; }
.icon2.delete:before { content: "\e04e"; }
.icon2.directory:before { content: "\e097"; }
.icon2.completed:before { content: "\e070"; }
.icon2.info:before { content: "\e089"; }
.icon2.attention:before { content: "\e009"; }
.icon2.readd:before { 
	display: inline-block; 
	content: "\e04b"; 
	transform: scale(-1, 1);
}
.icon2.imdb:before {
	content: "IMDb";
	color: #444;
	padding: 2px;
	border-radius: 3px;
	background-color: #fbec98;
	font: bold 8px Arial;
	position: relative;
	top: -3px;
}
.icon2.menu:before { 
<<<<<<< HEAD
	content: "\e076   \e076   \e076"; 
=======
	content: "\e076\00a0 \e076\00a0 \e076\00a0"; 
>>>>>>> 25693d44
	line-height: 6px;
	transform: scaleX(2);
	width: 20px;
	font-size: 10px;
	display: inline-block;
	vertical-align: middle;
	word-wrap: break-word;
	text-align:center;
	margin-left: 5px;
}
	@media screen and (-webkit-min-device-pixel-ratio:0) {
		.icon2.menu:before { 
			margin-top: -7px;
		}
	}

/*** Navigation ***/
.header {
	height: 66px;
	position: fixed;
	margin: 0;
	width: 100%;
	z-index: 5;
		background: #5c697b;
	box-shadow: 0 0 10px rgba(0,0,0,.1);
	transition: all .4s ease-in-out;
}
	
	@media all and (max-width: 480px) {
		.header {
			height: 44px;
		}
	}

.header > div {
	width: 100%;
	max-width: 980px;
	margin: 0 auto;
	position: relative;
	height: 100%;
	padding: 0 15px;
}

	.header .navigation {
		display: inline-block;
		vertical-align: middle;
		position: absolute;
		height: 100%;
		left: 0;
		bottom: 0;
	}
	
		.header .foldout {
			width: 44px;
			height: 100%;
			text-align: center;
			border-right: 1px solid rgba(255,255,255,.07);
			display: none;
			vertical-align: top;
			line-height: 42px;
			color: #FFF;
		}
		
		.header .logo {
			display: inline-block;
			font-size: 3em;
			padding: 4px 30px 0 15px;
			height: 100%;
            border-right: 1px solid rgba(255,255,255,.07);
			color: #FFF;
			font-weight: normal;
			vertical-align: top;
			font-family: Lobster;
		}
		
			@media all and (max-width: 480px) {
				.header .foldout {
					display: inline-block;
				}
				
				.header .logo {
					padding-top: 7px;
					border: 0;
					font-size: 1.7em;
				}
			}
			
			@media all and (min-width: 481px) and (max-width: 640px) {
			
				.header .logo {
					display: none;
				}
				
			}
	
		.header .navigation ul {
			display: inline-block;
			margin: 0;
			padding: 0;
			height: 100%;
		}
		
			.header .navigation li {
				color: #fff;
				display: inline-block;
				font-size: 1.75em;
				margin: 0;
				text-align: center;
				height: 100%;
				border: 1px solid rgba(255,255,255,.07);
				border-width: 0 0 0 1px;
			}
				.header .navigation li:first-child {
					border: none;
				}
		
				.header .navigation li a {
					display: block;
					padding: 15px;
					position: relative;
					height: 100%;
					border: 1px solid transparent;
					border-width: 0 0 4px 0;
					font-weight: normal;
				}
				
				.header .navigation li:hover a { border-color: #047792; }
				.header .navigation li.active a { border-color: #04bce6; }
		
				.header .navigation li.disabled { color: #e5e5e5; }
				.header .navigation li a { color: #fff; }
		
				.header .navigation .backtotop {
					opacity: 0;
					display: block;
					width: 80px;
					left: 50%;
					position: fixed;
					bottom: 0;
					text-align: center;
					margin: -10px 0 0 -40px;
					background: #4e5969;
					padding: 5px 0;
				    color: rgba(255,255,255,.4);
				    font-weight: normal;
				}
					.header:hover .navigation .backtotop { color: #fff; }
					
		@media all and (max-width: 480px) {
		
			body {
				position: absolute;
				width: 100%;
				transition: all .5s cubic-bezier(0.9,0,0.1,1);
				left: 0;
			}
			
			.menu_shown body {
				left: 240px;
			}
			
			.header .navigation {
				height: 100%;
			}
			
				.menu_shown .header .navigation .overlay {
					position: fixed;
					right: 0;
					top: 0;
					bottom: 0;
					left: 240px;
				}
			
				.header .navigation ul {
					width: 240px;
					position: fixed;
					left: -240px;
					background: rgba(0,0,0,.5);
					transition: all .5s cubic-bezier(0.9,0,0.1,1);
				}
				
					.menu_shown .header .navigation ul {
						left: 0;
					}
				
					.header .navigation ul li {
						display: block;
						text-align: left;
						border-width: 1px 0 0 0;
						height: 44px;
					}
						.header .navigation ul li a {
							border-width: 0 4px 0 0;
							padding: 5px 20px;
						}
						
					.header .navigation ul li.separator {
						background-color: rgba(255,255,255, .07);
						height: 5px;
					}
		}

	.header .more_menu {
		position: absolute;
		right: 15px;
		height: 100%;
		border-left: 1px solid rgba(255,255,255,.07);
	}
		
		@media all and (max-width: 480px) {
			.header .more_menu {
				display: none;
			}
		}
	
		.header .more_menu .button {
			height: 100%;
			line-height: 66px;
			text-align: center;
			padding: 0;
		}
		
		.header .more_menu .wrapper {
			width: 200px;
			margin-left: -106px;
			margin-top: 22px;
		}
		
			@media all and (max-width: 480px) {
				.header .more_menu .button {
					line-height: 44px;
				}
				
				.header .more_menu .wrapper {
					margin-top: 0;
				}
			}

		.header .more_menu .red { color: red; }
		.header .more_menu .orange { color: orange; }

	.badge {
		position: absolute;
		width: 20px;
		height: 20px;
		text-align: center;
		line-height: 20px;
		margin: 0;
		background-color: #1b79b8;
		top: 0;
		right: 0;
	}
	
	.header .notification_menu {
		right: 60px;
		display: block;
	}
		
		@media all and (max-width: 480px) {
			.header .notification_menu {
				right: 0;
			}
		}

	.header .notification_menu .wrapper {
		width: 300px;
		margin-left: -255px;
		text-align: left;
	}

		.header .notification_menu ul {
			min-height: 60px;
			max-height: 300px;
			overflow: auto;
		}
			.header .notification_menu ul:empty:after {
				content: 'No notifications (yet)';
				text-align: center;
				width: 100%;
				position: absolute;
				padding: 18px 0;
				font-size: 15px;
				font-style: italic;
				opacity: .4;
			}

		.header .notification_menu li > span {
			padding: 5px;
			display: block;
			border-bottom: 1px solid rgba(0,0,0,0.2);
			word-wrap: break-word;
		}
			.header .notification_menu li > span { color: #777; }
			.header .notification_menu li:last-child > span { border: 0; }
			.header .notification_menu li .added {
				display: block;
				font-size: .85em;
				color: #aaa;
			}

			.header .notification_menu li .more {
				text-align: center;
			}

	.message.update {
		text-align: center;
		position: fixed;
		padding: 10px;
		background: #ff6134;
		font-size: 15px;
		bottom: 0;
		left: 0;
		width: 100%;
		z-index: 19;
	}

		.message.update a {
			padding: 0 5px;
		}

/*** Global Styles ***/
.check {
	display: inline-block;
	vertical-align: top;
	margin-top: 4px;
	height: 16px;
	width: 16px;
	cursor: pointer;
	background: url('../images/sprite.png') no-repeat -200px;
	border-radius: 3px;
}
	.check.highlighted { background-color: #424c59; }
	.check.checked { background-position: -2px 0; }
	.check.indeterminate { background-position: -1px -119px; }
	.check input {
		display: none !important;
	}

.select {
	cursor: pointer;
	display: inline-block;
	color: #fff;
}

	.select .selection {
		display: inline-block;
		padding: 0 30px 0 20px;
		background: #5b9bd1 url('../images/sprite.png') no-repeat 94% -53px;
	}

		.select .selection .selectionDisplay {
			display: inline-block;
			padding-right: 15px;
			border-right: 1px solid rgba(0,0,0,0.2);

			box-shadow: 1px 0 0 rgba(255,255,255,0.15);
		}

	.select .menu {
		clear: both;
		overflow: hidden;
	  	font-weight: bold;
	}

	.select .list {
		display: none;
	  	background: #282d34;
		position: absolute;
		margin: 25px 0 0 0;
		box-shadow: 0 20px 20px -10px rgba(0,0,0,0.4);
		z-index: 3;
	}
		.select.active .list {
			display: block;
		}
			.select .list ul {
				display: block;
				width: 100% !important;
			}
				.select .list li {
					padding: 0 33px 0 20px;
					margin: 0 !important;
					display: block;
					border-top: 1px solid rgba(255,255,255,0.1);
					white-space: nowrap;
				}
				.select .list li.highlighted {
				  	background: rgba(255,255,255,0.1);
				  	border-color: transparent;
				}

	.select input { display: none; }

.inlay {
	color: #fff;
	border: 0;
	background-color: #282d34;
	box-shadow: inset 0 1px 8px rgba(0,0,0,0.25);
}

	.inlay.light {
		background-color: #47515f;
		outline: none;
		box-shadow: none;
	}

	.inlay:focus {
		background-color: #3a4350;
		outline: none;
	}

.onlay, .inlay .selected, .inlay:not(.reversed) > li:hover, .inlay > li.active, .inlay.reversed > li {
	border-radius:3px;
	border: 1px solid #252930;
	box-shadow: inset 0 1px 0 rgba(255,255,255,0.20);
	background: rgb(55,62,74);
	background-image: linear-gradient(
	    0,
	    rgb(55,62,74) 0%,
	    rgb(73,83,98) 100%
	);
}
.onlay:active, .inlay.reversed > li:active {
	color: #fff;
	border: 1px solid transparent;
	background-color: #282d34;
	box-shadow: inset 0 1px 8px rgba(0,0,0,0.25);
}

.question {
	display: block;
	width: 600px;
	padding: 20px;
	position:fixed;
	z-index: 101;
	text-align: center;
}

	.question h3 {
		font-size: 25px;
		padding: 0;
		margin: 0 0 20px;
	}

	.question .hint {
		font-size: 14px;
		color: #ccc;
	}

	.question .answer {
		font-size: 17px;
		display: inline-block;
		padding: 10px;
		margin: 5px 1%;
		cursor: pointer;
		width: auto;
	}
		.question .answer:hover {
			background: #000;
		}

		.question .answer.delete {
			background-color: #a82f12;
		}
		.question .answer.cancel {
			margin-top: 20px;
			background-color: #4c5766;
		}

.more_menu {
	display: inline-block;
	vertical-align: middle;
	overflow: visible;
}

	.more_menu > a {
		display: block;
		height: 44px;
		width: 44px;
		transition: all 0.3s ease-in-out;
		border-bottom: 4px solid transparent;
		border-radius: 0;
	}
	
		.more_menu .button:hover {
			border-color: #047792;
		}
	
		.more_menu.show .button {
			border-color: #04bce6;
		}
	
	.more_menu .wrapper {
		display: none;
		top: 0;
		right: 0;
		margin: 11px 0 0 0;
		position: absolute;
		z-index: 90;
		width: 185px;
		box-shadow: 0 20px 20px -10px rgba(0,0,0,0.55);
		color: #444;
		background: #fff;
	}
	
		.more_menu.show .wrapper {
			display: block;
			top: 44px;
		}
	
		.more_menu ul {
			padding: 0;
			margin: 0;
			list-style: none;
		}
	
		.more_menu .wrapper li {
			width: 100%;
			height: auto;
		}
	
			.more_menu .wrapper li a {
				display: block;
				border-bottom: 1px solid rgba(255,255,255,0.2);
				box-shadow: none;
				font-weight: normal;
				font-size: 1.2em;
				letter-spacing: 1px;
				padding: 2px 10px;
				color: #444;
			}
				.more_menu .wrapper li:first-child a { padding-top: 5px; }
				.more_menu .wrapper li:last-child a { padding-bottom: 5px; }
			
			.more_menu .wrapper li .separator {
				border-bottom: 1px solid rgba(0,0,0,.1);
				display: block;
				height: 1px;
				margin: 5px 0;
			}
	
			.more_menu .wrapper li:last-child a {
				border: none;
			}
			.more_menu .wrapper li a:hover {
				background: rgba(0,0,0,0.05);
			}
			
.messages {
	position: fixed;
	right: 0;
	bottom: 0;
	width: 320px;
	z-index: 20;
	overflow: hidden;
	font-size: 14px;
	font-weight: bold;
}
	@media all and (max-width: 480px) {
		.messages {
			width: 100%;
		}
	}

	.messages .message {
		overflow: hidden;
		transition: all .6s cubic-bezier(0.9,0,0.1,1);
		background: #5b9bd1;
		width: 100%;
		position: relative;
		margin: 1px 0 0;
		max-height: 0;
		padding: 0 30px 0 20px;
		font-size: 1.1em;
		font-weight: normal;
		transform: scale(0);
	}
		.messages .message.sticky {
			background-color: #c84040;
		}
		.messages .message.show {
			max-height: 100px;
			padding: 15px 30px 15px 20px;
			transform: scale(1);
		}
		.messages .message.hide {
			max-height: 0;
			padding: 0 20px;
			margin: 0;
			transform: scale(0);
		}
		.messages .close {
			position: absolute;
			padding: 10px 8px;
			top: 0;
			right: 0;
			color: #FFF;
		}

/*** Login ***/
.page.login {
	display: block;
}

	.login h1 {
		padding: 0 0 10px;
		font-size: 60px;
		font-family: Lobster;
		font-weight: normal;
	}

	.login form {
		padding: 0;
		height: 300px;
		width: 400px;
		position: fixed;
		left: 50%;
		top: 50%;
		margin: -200px 0 0 -200px;
	}
		@media all and (max-width: 480px) {
		
			.login form {
				padding: 0;
				height: 300px;
				width: 90%;
				position: absolute;
				left: 5%;
				top: 10px;
				margin: 0;
			}
			
		}
	
	.page.login .ctrlHolder {
		padding: 0;
		margin: 0 0 20px;
	}
		.page.login .ctrlHolder:hover {
			background: none;
		}
	
	.page.login input[type=text],
	.page.login input[type=password] {
		width: 100% !important;
		font-size: 25px;
		padding: 14px !important;
	}
	
	.page.login .remember_me {
		font-size: 15px;
		float: left;
		width: 150px;
		padding: 20px 0;
	}
	
		.page.login .remember_me .check {
			margin: 5px 5px 0 0;
		}
	
	.page.login .button {
		font-size: 25px;
		padding: 20px;
		float: right;
	}
		
/* Fonts */
@font-face {
  font-family: 'Elusive-Icons';
  src:url('../fonts/Elusive-Icons.eot');
  src:url('../fonts/Elusive-Icons.eot?#iefix') format('embedded-opentype'),
    url('../fonts/Elusive-Icons.woff') format('woff'),
    url('../fonts/Elusive-Icons.ttf') format('truetype'),
    url('../fonts/Elusive-Icons.svg#Elusive-Icons') format('svg');
  font-weight: normal;
  font-style: normal;
}

@font-face {
    font-family: 'OpenSans';
    src: url('../fonts/OpenSans-Regular-webfont.eot');
    src: url('../fonts/OpenSans-Regular-webfont.eot?#iefix') format('embedded-opentype'),
         url('../fonts/OpenSans-Regular-webfont.woff') format('woff'),
         url('../fonts/OpenSans-Regular-webfont.ttf') format('truetype'),
         url('../fonts/OpenSans-Regular-webfont.svg#OpenSansRegular') format('svg');
    font-weight: normal;
    font-style: normal;

}

@font-face {
    font-family: 'OpenSans';
    src: url('../fonts/OpenSans-Italic-webfont.eot');
    src: url('../fonts/OpenSans-Italic-webfont.eot?#iefix') format('embedded-opentype'),
         url('../fonts/OpenSans-Italic-webfont.woff') format('woff'),
         url('../fonts/OpenSans-Italic-webfont.ttf') format('truetype'),
         url('../fonts/OpenSans-Italic-webfont.svg#OpenSansItalic') format('svg');
    font-weight: normal;
    font-style: italic;

}

@font-face {
    font-family: 'OpenSans';
    src: url('../fonts/OpenSans-Bold-webfont.eot');
    src: url('../fonts/OpenSans-Bold-webfont.eot?#iefix') format('embedded-opentype'),
         url('../fonts/OpenSans-Bold-webfont.woff') format('woff'),
         url('../fonts/OpenSans-Bold-webfont.ttf') format('truetype'),
         url('../fonts/OpenSans-Bold-webfont.svg#OpenSansBold') format('svg');
    font-weight: bold;
    font-style: normal;

}

@font-face {
    font-family: 'OpenSans';
    src: url('../fonts/OpenSans-BoldItalic-webfont.eot');
    src: url('../fonts/OpenSans-BoldItalic-webfont.eot?#iefix') format('embedded-opentype'),
         url('../fonts/OpenSans-BoldItalic-webfont.woff') format('woff'),
         url('../fonts/OpenSans-BoldItalic-webfont.ttf') format('truetype'),
         url('../fonts/OpenSans-BoldItalic-webfont.svg#OpenSansBoldItalic') format('svg');
    font-weight: bold;
    font-style: italic;
}

@font-face {
    font-family: 'Lobster';
    src: url('../fonts/Lobster-webfont.eot');
    src: url('../fonts/Lobster-webfont.eot?#iefix') format('embedded-opentype'),
         url('../fonts/Lobster-webfont.woff') format('woff'),
         url('../fonts/Lobster-webfont.ttf') format('truetype'),
         url('../fonts/Lobster-webfont.svg#lobster_1.4regular') format('svg');
    font-weight: normal;
    font-style: normal;
}<|MERGE_RESOLUTION|>--- conflicted
+++ resolved
@@ -128,10 +128,7 @@
     border-radius: 2px;
     cursor: pointer;
     border: none;
-<<<<<<< HEAD
-=======
 	-webkit-appearance: none;
->>>>>>> 25693d44
 }
 	.button.red { background-color: #ff0000; }
 	.button.green { background-color: #2aa300; }
@@ -204,11 +201,7 @@
 	top: -3px;
 }
 .icon2.menu:before { 
-<<<<<<< HEAD
-	content: "\e076   \e076   \e076"; 
-=======
 	content: "\e076\00a0 \e076\00a0 \e076\00a0"; 
->>>>>>> 25693d44
 	line-height: 6px;
 	transform: scaleX(2);
 	width: 20px;
