{% autoescape None %}
<!doctype html>
<html>
	<head>
	    <meta name="viewport" content="width=device-width, initial-scale=1.0, maximum-scale=1.0, user-scalable=no"/>
		<meta name="apple-mobile-web-app-capable" content="yes">
		<meta name="mobile-web-app-capable" content="yes">
		<meta http-equiv="X-UA-Compatible" content="IE=edge" />

		{% for url in fireEvent('clientscript.get_styles', location = 'front', single = True) %}
		<link rel="stylesheet" href="{{ Env.get('web_base') }}{{ url }}" type="text/css">{% end %}

<<<<<<< HEAD
		{% for url in fireEvent('clientscript.get_scripts', location = 'front', single = True) %}
=======
		{% for url in fireEvent('clientscript.get_scripts', as_html = True, location = 'front', single = True) %}
>>>>>>> ff43df9e
		<script type="text/javascript" src="{{ Env.get('web_base') }}{{ url }}"></script>{% end %}

		<link href="{{ Env.get('static_path') }}images/favicon.ico" rel="icon" type="image/x-icon" />
		<link rel="apple-touch-icon" href="{{ Env.get('static_path') }}images/homescreen.png" />

		<script type="text/javascript">

			window.addEvent('domready', function(){
				new Form.Check($('remember_me'));
			});

		</script>

		<title>CouchPotato</title>
	</head>
	<body class="page login">
		<form action="" method="post">
			<h1>CouchPotato</h1>
			<div class="ctrlHolder"><input class="inlay" name="username" type="text" placeholder="Username" autocomplete="off" /></div>
			<div class="ctrlHolder"><input class="inlay" name="password" type="password" placeholder="Password" autocomplete="off" /></div>
			<div class="ctrlHolder">
				<label class="remember_me" title="for 30 days"><input class="inlay" id="remember_me" name="remember_me" type="checkbox" value="1" checked="checked" /> Remember me</label>
				<input class="button" name="submit" type="submit" value="Login" />
			</div>
		</form>
	</body>
</html><|MERGE_RESOLUTION|>--- conflicted
+++ resolved
@@ -7,14 +7,10 @@
 		<meta name="mobile-web-app-capable" content="yes">
 		<meta http-equiv="X-UA-Compatible" content="IE=edge" />
 
-		{% for url in fireEvent('clientscript.get_styles', location = 'front', single = True) %}
+		{% for url in fireEvent('clientscript.get_styles', as_html = True, location = 'front', single = True) %}
 		<link rel="stylesheet" href="{{ Env.get('web_base') }}{{ url }}" type="text/css">{% end %}
 
-<<<<<<< HEAD
-		{% for url in fireEvent('clientscript.get_scripts', location = 'front', single = True) %}
-=======
 		{% for url in fireEvent('clientscript.get_scripts', as_html = True, location = 'front', single = True) %}
->>>>>>> ff43df9e
 		<script type="text/javascript" src="{{ Env.get('web_base') }}{{ url }}"></script>{% end %}
 
 		<link href="{{ Env.get('static_path') }}images/favicon.ico" rel="icon" type="image/x-icon" />
