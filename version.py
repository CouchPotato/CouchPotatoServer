--- conflicted
+++ resolved
@@ -1,7 +1,2 @@
-<<<<<<< HEAD
-VERSION = '2.0.6.1'
-BRANCH = 'desktop'
-=======
 VERSION = '2.0.7'
-BRANCH = 'develop'
->>>>>>> 1cd80406
+BRANCH = 'desktop'