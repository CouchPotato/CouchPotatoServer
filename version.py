<<<<<<< HEAD
VERSION = '2.0.1.1'
BRANCH = 'master'
=======
VERSION = '2.0.6'
BRANCH = 'develop'
>>>>>>> cb92b005
<|MERGE_RESOLUTION|>--- conflicted
+++ resolved
@@ -1,7 +1,2 @@
-<<<<<<< HEAD
-VERSION = '2.0.1.1'
-BRANCH = 'master'
-=======
 VERSION = '2.0.6'
-BRANCH = 'develop'
->>>>>>> cb92b005
+BRANCH = 'master'