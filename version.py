<<<<<<< HEAD
VERSION = '2.0.0.pre2'
BRANCH = 'master'
=======
VERSION = '2.0.1.1'
BRANCH = 'develop'
>>>>>>> 14797249
<|MERGE_RESOLUTION|>--- conflicted
+++ resolved
@@ -1,7 +1,2 @@
-<<<<<<< HEAD
 VERSION = '2.0.0.pre2'
-BRANCH = 'master'
-=======
-VERSION = '2.0.1.1'
-BRANCH = 'develop'
->>>>>>> 14797249
+BRANCH = 'develop'